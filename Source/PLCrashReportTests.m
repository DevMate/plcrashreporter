--- conflicted
+++ resolved
@@ -288,15 +288,9 @@
          * The (uint64_t)(uint32_t) casting is prevent improper sign extension when casting the signed cpusubtype integer_t
          * to a larger, unsigned uint64_t value.
          */
-<<<<<<< HEAD
         Dl_info dlInfo;
         STAssertTrue(dladdr((void *)(uintptr_t)imageInfo.imageBaseAddress, &dlInfo) != 0, @"dladdr() failed to find image");
         struct mach_header *hdr = dlInfo.dli_fbase;
-=======
-        Dl_info info;
-        STAssertTrue(pl_dladdr((void *)(uintptr_t)imageInfo.imageBaseAddress, &info) != 0, @"dladdr() failed to find image");
-        struct mach_header *hdr = info.dli_fbase;
->>>>>>> 53ff5b8c
         STAssertEquals(imageInfo.codeType.type, (uint64_t)(uint32_t)hdr->cputype, @"Incorrect CPU type");
         STAssertEquals(imageInfo.codeType.subtype, (uint64_t)(uint32_t)hdr->cpusubtype, @"Incorrect CPU subtype");
     }

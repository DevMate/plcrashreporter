--- conflicted
+++ resolved
@@ -66,22 +66,20 @@
 #  define PLCR_PRAGMA_CLANG(_p)
 #endif
 
-<<<<<<< HEAD
 #ifdef __clang__
 #  define PLCR_DEPRECATED __attribute__((deprecated))
 #else
 #  define PLCR_DEPRECATED
-=======
+#endif
+
 #if defined(__clang__) || defined(__GNUC__)
 #  define PLCR_UNUSED __attribute__((unused))
 #else
 #  define PLCR_UNUSED
->>>>>>> 53ff5b8c
 #endif
 
 #ifdef PLCR_PRIVATE
 /**
-<<<<<<< HEAD
  * Marks a definition as deprecated only for for external clients, allowing
  * uses of it internal fo the framework.
  */
@@ -117,7 +115,9 @@
 #    define PLCR_FALLTHROUGH do {} while (0)
 #  endif
 #endif
-=======
+
+#ifdef PLCR_PRIVATE
+/**
  * @internal
  * Static compile-time assertion.
  *
@@ -138,6 +138,5 @@
 #    define PLCR_ASSERT_STATIC__(name, cond, line) typedef int plcf_static_assert_##name##_##line [(cond) ? 1 : -1] PLCR_UNUSED
 #  endif
 #endif /* PLCR_PRIVATE */
->>>>>>> 53ff5b8c
 
 #endif /* PLCRASH_CONSTANTS_H */
/*
 * Author: Landon Fuller <landonf@plausiblelabs.com>
 *
 * Copyright (c) 2008-2013 Plausible Labs Cooperative, Inc.
 * All rights reserved.
 *
 * Permission is hereby granted, free of charge, to any person
 * obtaining a copy of this software and associated documentation
 * files (the "Software"), to deal in the Software without
 * restriction, including without limitation the rights to use,
 * copy, modify, merge, publish, distribute, sublicense, and/or sell
 * copies of the Software, and to permit persons to whom the
 * Software is furnished to do so, subject to the following
 * conditions:
 *
 * The above copyright notice and this permission notice shall be
 * included in all copies or substantial portions of the Software.
 *
 * THE SOFTWARE IS PROVIDED "AS IS", WITHOUT WARRANTY OF ANY KIND,
 * EXPRESS OR IMPLIED, INCLUDING BUT NOT LIMITED TO THE WARRANTIES
 * OF MERCHANTABILITY, FITNESS FOR A PARTICULAR PURPOSE AND
 * NONINFRINGEMENT. IN NO EVENT SHALL THE AUTHORS OR COPYRIGHT
 * HOLDERS BE LIABLE FOR ANY CLAIM, DAMAGES OR OTHER LIABILITY,
 * WHETHER IN AN ACTION OF CONTRACT, TORT OR OTHERWISE, ARISING
 * FROM, OUT OF OR IN CONNECTION WITH THE SOFTWARE OR THE USE OR
 * OTHER DEALINGS IN THE SOFTWARE.
 */

#import "SenTestCompat.h"

#import "PLCrashAsyncMachOImage.h"

#import <dlfcn.h>
#import <mach-o/dyld.h>
#import <mach-o/getsect.h>
#import <objc/runtime.h>
#import <execinfo.h>

#include "PLCrashDLCompat.h"

@interface PLCrashAsyncMachOImageTests : SenTestCase {
    /** The allocator used to initialize our Mach-O image */
    plcrash_async_allocator_t *_allocator;

    /** The image containing our class. */
    plcrash_async_macho_t _image;
}
@end


@implementation PLCrashAsyncMachOImageTests

- (void) setUp {
    /* Set up our allocator */
    STAssertEquals(plcrash_async_allocator_create(&_allocator, PAGE_SIZE*2), PLCRASH_ESUCCESS, @"Failed to create allocator");

    /* Fetch our containing image's dyld info */
    Dl_info info;
    IMP localIMP = class_getMethodImplementation([self class], _cmd);
    STAssertNotEquals(0, pl_dladdr((void *) localIMP, &info), @"Could not fetch dyld info for %p", [self class]);

    /* Look up the vmaddr and slide for our image */
    uintptr_t text_vmaddr;
    pl_vm_off_t vmaddr_slide = 0;
    bool found_image = false;
    for (uint32_t i = 0; i < _dyld_image_count(); i++) {
        if (_dyld_get_image_header(i) == info.dli_fbase) {
            vmaddr_slide = _dyld_get_image_vmaddr_slide(i);
            text_vmaddr = info.dli_fbase - vmaddr_slide;
            found_image = true;
            break;
        }
    }
    STAssertTrue(found_image, @"Could not find dyld image record");

    plcrash_async_macho_init(&_image, _allocator, mach_task_self(), info.dli_fname, (pl_vm_address_t) info.dli_fbase);

    /* Basic test of the initializer */
    STAssertEqualCStrings(_image.name, info.dli_fname, @"Incorrect name");
    STAssertEquals(_image.header_addr, (pl_vm_address_t) info.dli_fbase, @"Incorrect header address");
    STAssertEquals(_image.vmaddr_slide, (pl_vm_off_t) vmaddr_slide, @"Incorrect vmaddr_slide value");
    
    unsigned long text_size;
    STAssertNotNULL(getsegmentdata(info.dli_fbase, SEG_TEXT, &text_size), @"Failed to find segment");
    STAssertEquals(_image.text_size, (pl_vm_size_t) text_size, @"Incorrect text segment size computed");
    STAssertEquals(_image.text_vmaddr, (pl_vm_address_t) text_vmaddr, @"Incorrect text segment address computed");
}

- (void) tearDown {
    plcrash_async_macho_free(&_image);
    
    /* Clean up our allocator (must be done *after* cleaning up the _image allocated from this allocator) */
    plcrash_async_allocator_free(_allocator);
}

/**
 * Test byte order getter.
 */
- (void) testByteOrder {
    STAssertEquals(_image.byteorder, plcrash_async_macho_byteorder(&_image), @"Returned incorrect byte order");
}

/**
 * Test Mach header getters.
 */
- (void) testMachHeader {
    STAssertEquals((const struct mach_header *)&_image.header, plcrash_async_macho_header(&_image), @"Returned incorrect header");

    if (_image.m64) {
        STAssertEquals((pl_vm_size_t)sizeof(struct mach_header_64), plcrash_async_macho_header_size(&_image), @"Incorrect header size");
    } else {
        STAssertEquals((pl_vm_size_t)sizeof(struct mach_header), plcrash_async_macho_header_size(&_image), @"Incorrect header size");
    }
}

/** Address range testing. */
- (void) testContainsAddress {
    STAssertTrue(plcrash_async_macho_contains_address(&_image, _image.header_addr), @"The base address should be contained within the image");
    STAssertTrue(_image.header_addr > 0, @"This should always be true ...");
    STAssertFalse(plcrash_async_macho_contains_address(&_image, _image.header_addr-1), @"Returned true for an address outside the mapped range");

    STAssertFalse(plcrash_async_macho_contains_address(&_image, _image.header_addr+_image.text_size), @"Returned true for an address outside the mapped range");
    STAssertTrue(plcrash_async_macho_contains_address(&_image, _image.header_addr+_image.text_size-1), @"The final byte should be within the mapped range");
}

/**
 * Test CPU type/subtype getters.
 */
- (void) testCPUType {
    /* Modify the image to enable byte order handling */
    _image.byteorder = &plcrash_async_byteorder_swapped;
    _image.header.cputype = plcrash_async_byteorder_swapped.swap32(CPU_TYPE_X86);
    _image.header.cpusubtype = plcrash_async_byteorder_swapped.swap32(CPU_SUBTYPE_586);

    /* Verify the result */
    STAssertEquals(CPU_TYPE_X86, plcrash_async_macho_cpu_type(&_image), @"Incorrect CPU type");
    STAssertEquals(CPU_SUBTYPE_586, plcrash_async_macho_cpu_subtype(&_image), @"Incorrect CPU subtype");
}

/**
 * Test iteration of Mach-O load commands.
 */
- (void) testIterateCommand {

    plcrash_async_macho_t image;
    for (uint32_t i = 0; i < _dyld_image_count(); i++) {
        plcrash_async_macho_init(&image, _allocator, mach_task_self(), _dyld_get_image_name(i), (pl_vm_address_t) _dyld_get_image_header(i));
        struct load_command *cmd = NULL;

        for (uint32_t ncmd = 0; ncmd < image.ncmds; ncmd++) {
            cmd = plcrash_async_macho_next_command(&image, cmd);
            STAssertNotNULL(cmd, @"Failed to fetch load command %" PRIu32 " of %" PRIu32 "in %s", ncmd, image.ncmds, image.name);

            if (cmd == NULL)
                break;

            STAssertNotEquals((uint32_t)0, cmd->cmdsize, @"This test simply ensures that dereferencing the cmd pointer doesn't crash: %d:%d:%s", ncmd, image.ncmds, image.name);
        }

        plcrash_async_macho_free(&image);
    }
}

/**
 * Test type-specific iteration of Mach-O load commands.
 */
- (void) testIterateSpecificCommand {
    struct load_command *cmd = 0;
    
    bool found_uuid = false;

    while ((cmd = plcrash_async_macho_next_command_type(&_image, cmd, LC_UUID)) != 0) {
        /* Validate the command type and size */
        STAssertEquals(_image.byteorder->swap32(cmd->cmd), (uint32_t)LC_UUID, @"Incorrect load command returned");
        STAssertEquals((size_t)_image.byteorder->swap32(cmd->cmdsize), sizeof(struct uuid_command), @"Incorrect load command size returned by iterator");

        STAssertFalse(found_uuid, @"Duplicate LC_UUID load commands iterated");
        found_uuid = true;
    }

    STAssertTrue(found_uuid, @"Failed to iterate LC_CMD structures");
    
    /* Test the case where there are no matches. LC_SUB_UMBRELLA should never be used in a unit tests binary. */
    cmd = plcrash_async_macho_next_command_type(&_image, NULL, LC_SUB_UMBRELLA);
    STAssertNULL(cmd, @"Should not have found the requested load command");
}

/**
 * Test type-specific iteration of Mach-O load commands when a NULL size argument is provided.
 */
- (void) testIterateSpecificCommandNULLSize {
    struct load_command *cmd = NULL;
    
    /* If the following doesn't crash dereferencing the NULL cmdsize argument, success! */
    bool found_uuid = false;
    while ((cmd = plcrash_async_macho_next_command_type(&_image, cmd, LC_UUID)) != 0) {
        STAssertFalse(found_uuid, @"Duplicate LC_UUID load commands iterated");
        found_uuid = true;
    }
    
    STAssertTrue(found_uuid, @"Failed to iterate LC_CMD structures");
}

/**
 * Test simple short-cut for finding a single load_command.
 */
- (void) testFindCommand {
    struct load_command *cmd = plcrash_async_macho_find_command(&_image, LC_UUID);
    STAssertNotNULL(cmd, @"Failed to find command");
    STAssertEquals(_image.byteorder->swap32(cmd->cmd), (uint32_t)LC_UUID, @"Incorrect load command returned");
    STAssertEquals(_image.byteorder->swap32(cmd->cmdsize), (uint32_t)sizeof(struct uuid_command), @"Incorrect load command size returned");
    
    /* Test the case where there are no matches. LC_SUB_UMBRELLA should never be used in a unit tests binary. */
    cmd = plcrash_async_macho_find_command(&_image, LC_SUB_UMBRELLA);
    STAssertNULL(cmd, @"Should not have found the requested load command");
}

/**
 * Test memory mapping of a Mach-O segment
 */
- (void) testMapSegment {
    pl_async_macho_mapped_segment_t seg;

    /* Try to map the segment */
    STAssertEquals(PLCRASH_ESUCCESS, plcrash_async_macho_map_segment(&_image, "__TEXT", &seg), @"Failed to map segment");
    
    /* Fetch the segment directly for comparison */
    unsigned long segsize = 0;
    uint8_t *data = getsegmentdata((void *)_image.header_addr, "__TEXT", &segsize);
    STAssertNotNULL(data, @"Could not fetch segment data");

    /* Compare the address and length. We have to apply the slide to determine the original source address. */    
    STAssertEquals((pl_vm_address_t)data, (pl_vm_address_t) (seg.mobj.address + seg.mobj.vm_slide), @"Addresses do not match");
    STAssertEquals((pl_vm_size_t)segsize, seg.mobj.length, @"Sizes do not match");
    
    /* Fetch the segment command for further comparison */
    struct load_command *cmd = plcrash_async_macho_find_segment_cmd(&_image, "__TEXT");
    STAssertNotNULL(data, @"Could not fetch segment command");
    if (_image.byteorder->swap32(cmd->cmd) == LC_SEGMENT) {
        struct segment_command *segcmd = (struct segment_command *) cmd;
        STAssertEquals(seg.fileoff, (uint64_t) _image.byteorder->swap32(segcmd->fileoff), @"File offset does not match");
        STAssertEquals(seg.filesize, (uint64_t) _image.byteorder->swap32(segcmd->filesize), @"File size does not match");

    } else if (_image.byteorder->swap32(cmd->cmd) == LC_SEGMENT_64) {
        struct segment_command_64 *segcmd = (struct segment_command_64 *) cmd;
        STAssertEquals(seg.fileoff, _image.byteorder->swap64(segcmd->fileoff), @"File offset does not match");
        STAssertEquals(seg.filesize, _image.byteorder->swap64(segcmd->filesize), @"File size does not match");
    } else {
        STFail(@"Unsupported command type!");
    }

    /* Compare the contents */
    uint8_t *mapped_data = plcrash_async_mobject_remap_address(&seg.mobj, (pl_vm_address_t) data, 0, segsize);
    STAssertNotNULL(mapped_data, @"Could not get pointer for mapped data");

    STAssertNotEquals(mapped_data, data, @"Should not be the same pointer!");
    STAssertTrue(memcmp(data, mapped_data, segsize) == 0, @"The mapped data is not equal");

    /* Clean up */
    plcrash_async_macho_mapped_segment_free(&seg);

    /* Test handling of a missing segment */
    STAssertEquals(PLCRASH_ENOTFOUND, plcrash_async_macho_map_segment(&_image, "__NO_SUCH_SEG", &seg), @"Should have failed to map the segment");
}

/**
 * Test memory mapping of a Mach-O section
 */
- (void) testMapSection {
    plcrash_async_mobject_t mobj;
    
    /* Try to map the section */
    STAssertEquals(PLCRASH_ESUCCESS, plcrash_async_macho_map_section(&_image, "__DATA", "__const", &mobj), @"Failed to map section");
    
    /* Fetch the section directly for comparison */
    unsigned long sectsize = 0;
    uint8_t *data = getsectiondata((void *)_image.header_addr, "__DATA", "__const", &sectsize);
    STAssertNotNULL(data, @"Could not fetch section data");

    /* Compare the address and length. We have to apply the slide to determine the original source address. */
    STAssertEquals((pl_vm_address_t)data, (pl_vm_address_t) (mobj.address + mobj.vm_slide), @"Addresses do not match");
    STAssertEquals((pl_vm_size_t)sectsize, mobj.length, @"Sizes do not match");
    
    /* Compare the contents */
    uint8_t *mapped_data = plcrash_async_mobject_remap_address(&mobj, (pl_vm_address_t) data, 0, sectsize);
    STAssertNotNULL(mapped_data, @"Could not get pointer for mapped data");
    
    STAssertNotEquals(mapped_data, data, @"Should not be the same pointer!");
    STAssertTrue(memcmp(data, mapped_data, sectsize) == 0, @"The mapped data is not equal");

    /* Clean up */
    plcrash_async_mobject_free(&mobj);
    
    /* Test handling of a missing section */
    STAssertEquals(PLCRASH_ENOTFOUND, plcrash_async_macho_map_section(&_image, "__DATA", "__NO_SUCH_SECT", &mobj), @"Should have failed to map the section");
}


/**
 * Test memory mapping of a missing Mach-O segment
 */
- (void) testMapMissingSegment {
    pl_async_macho_mapped_segment_t seg;
    STAssertEquals(PLCRASH_ENOTFOUND, plcrash_async_macho_map_segment(&_image, "__NO_SUCH_SEG", &seg), @"Should have failed to map the segment");
}

/* testFindSymbol callback handling */

struct testFindSymbol_cb_ctx {
    pl_vm_address_t addr;
    char *name;
};

static void testFindSymbol_cb (pl_vm_address_t address, const char *name, void *ctx) {
    struct testFindSymbol_cb_ctx *cb_ctx = ctx;
    cb_ctx->addr = address;
    cb_ctx->name = strdup(name);
}

/**
 * Test basic initialization of the symbol table reader.
 */
- (void) testInitSymtabReader {
    plcrash_async_macho_symtab_reader_t reader;
    plcrash_error_t ret = plcrash_async_macho_symtab_reader_init(&reader, &_image);
    STAssertEquals(ret, PLCRASH_ESUCCESS, @"Failed to initializer reader");
    
    STAssertNotNULL(reader.symtab, @"Failed to map symtab");
    STAssertNotNULL(reader.symtab_global, @"Failed to map global symtab");
    STAssertNotNULL(reader.symtab_local, @"Failed to map global symtab");
    STAssertNotNULL(reader.string_table, @"Failed to map string table");
    
    /* Try iterating the tables. If we don't crash, we're doing well. */
    plcrash_async_macho_symtab_entry_t entry;
    for (uint32_t i = 0; i <reader.nsyms; i++) {
        entry = plcrash_async_macho_symtab_reader_read(&reader, reader.symtab, i);
        
        /* If the symbol is not within a section, or a debugging symbol, skip the remaining tests */
        if ((entry.n_type & N_TYPE) != N_SECT || ((entry.n_type & N_STAB) != 0))
            continue;

        const char *sym = plcrash_async_macho_symtab_reader_symbol_name(&reader, entry.n_strx);
        STAssertNotNULL(sym, @"Symbol name read failed");
    }

    for (uint32_t i = 0; i <reader.nsyms_global; i++)
        entry = plcrash_async_macho_symtab_reader_read(&reader, reader.symtab_global, i);
    
    for (uint32_t i = 0; i <reader.nsyms_local; i++)
        entry = plcrash_async_macho_symtab_reader_read(&reader, reader.symtab_local, i);

    plcrash_async_macho_symtab_reader_free(&reader);
}

/**
 * Test symbol name reading.
 */
- (void) testReadSymbolName {
    /* Fetch the our IMP address and symbolicate it using dladdr(). */
    IMP localIMP = class_getMethodImplementation([self class], _cmd);
    Dl_info dli;
<<<<<<< HEAD
    STAssertTrue(dladdr((void *)localIMP, &dli) != 0, @"Failed to look up symbol");
    STAssertNotNULL(dli.dli_sname, @"Symbol name was stripped!");
=======
    STAssertTrue(pl_dladdr((void *)localIMP, &dli) != 0, @"Failed to look up symbol");
>>>>>>> 73f4ad5a
    
    /* Now walk the Mach-O table ourselves */
    plcrash_async_macho_symtab_reader_t reader;
    plcrash_error_t ret = plcrash_async_macho_symtab_reader_init(&reader, &_image);
    STAssertEquals(ret, PLCRASH_ESUCCESS, @"Failed to initializer reader");

    /* Find the symbol entry and extract the name name */
    const char *sym = NULL;
    plcrash_async_macho_symtab_entry_t entry;
    for (uint32_t i = 0; i < reader.nsyms; i++) {
        entry = plcrash_async_macho_symtab_reader_read(&reader, reader.symtab, i);
        /* Skip non-matching symbols */
        if (entry.normalized_value != (pl_vm_address_t) dli.dli_saddr - _image.vmaddr_slide)
            continue;
        
        /* If the symbol is not within a section, or a debugging symbol, skip the remaining tests */
        if ((entry.n_type & N_TYPE) != N_SECT || ((entry.n_type & N_STAB) != 0))
            continue;
        
        /* Verify the name */
        sym = plcrash_async_macho_symtab_reader_symbol_name(&reader, entry.n_strx);
    }
    
    STAssertNotNULL(sym, @"Symbol name read failed");
    if (sym != NULL)
        STAssertTrue(strcmp(sym, dli.dli_sname) == 0, @"Returned incorrect symbol name: %s != %s", sym, dli.dli_sname);

    plcrash_async_macho_symtab_reader_free(&reader);
}

/**
 * Test symbol lookup.
 */
- (void) testFindSymbol {
    /* Fetch our current PC, to be used for symbol lookup */
    void *callstack[1];
    int frames = backtrace(callstack, 1);
    STAssertEquals(1, frames, @"Could not fetch our PC");

    /* Perform our symbol lookup */
    struct testFindSymbol_cb_ctx ctx;
    plcrash_error_t res = plcrash_async_macho_find_symbol_by_pc(&_image, (pl_vm_address_t) callstack[0], testFindSymbol_cb, &ctx);
    STAssertEquals(res, PLCRASH_ESUCCESS, @"Failed to locate symbol");
    
    /* The following tests will crash if the above did not succeed */
    if (res != PLCRASH_ESUCCESS)
        return;
    
    /* Fetch the our IMP address and symbolicate it using dladdr(). */
    IMP localIMP = class_getMethodImplementation([self class], _cmd);
    Dl_info dli;
<<<<<<< HEAD
    STAssertTrue(dladdr((void *)localIMP, &dli) != 0, @"Failed to look up symbol");
=======
    STAssertTrue(pl_dladdr((void *)localIMP, &dli) != 0, @"Failed to look up symbol");
>>>>>>> 73f4ad5a
    
    /* Compare the results */
    STAssertEqualCStrings(dli.dli_sname, ctx.name, @"Returned incorrect symbol name");
    STAssertEquals(dli.dli_saddr, (void *) ctx.addr, @"Returned incorrect symbol address with slide %" PRId64, (int64_t) _image.vmaddr_slide);
}

/**
 * Test lookup of symbols by name.
 */
- (void) testFindSymbolByName {
    /* Fetch our current symbol name, to be used for symbol lookup */
    IMP localIMP = class_getMethodImplementation([self class], _cmd);
    Dl_info dli;
<<<<<<< HEAD
    STAssertTrue(dladdr((void *)localIMP, &dli) != 0, @"Failed to look up symbol");
=======
    STAssertTrue(pl_dladdr((void *)localIMP, &dli) != 0, @"Failed to look up symbol");
>>>>>>> 73f4ad5a
    
    /* Perform our symbol lookup */
    pl_vm_address_t pc;
    plcrash_error_t res = plcrash_async_macho_find_symbol_by_name(&_image, (pl_vm_address_t) dli.dli_sname, &pc);
    STAssertEquals(res, PLCRASH_ESUCCESS, @"Failed to locate symbol %s", dli.dli_sname);

    /* Compare the results */
    STAssertEquals((pl_vm_address_t) localIMP, pc, @"Returned incorrect symbol address");
}

@end<|MERGE_RESOLUTION|>--- conflicted
+++ resolved
@@ -359,12 +359,8 @@
     /* Fetch the our IMP address and symbolicate it using dladdr(). */
     IMP localIMP = class_getMethodImplementation([self class], _cmd);
     Dl_info dli;
-<<<<<<< HEAD
-    STAssertTrue(dladdr((void *)localIMP, &dli) != 0, @"Failed to look up symbol");
+    STAssertTrue(pl_dladdr((void *)localIMP, &dli) != 0, @"Failed to look up symbol");
     STAssertNotNULL(dli.dli_sname, @"Symbol name was stripped!");
-=======
-    STAssertTrue(pl_dladdr((void *)localIMP, &dli) != 0, @"Failed to look up symbol");
->>>>>>> 73f4ad5a
     
     /* Now walk the Mach-O table ourselves */
     plcrash_async_macho_symtab_reader_t reader;
@@ -416,11 +412,7 @@
     /* Fetch the our IMP address and symbolicate it using dladdr(). */
     IMP localIMP = class_getMethodImplementation([self class], _cmd);
     Dl_info dli;
-<<<<<<< HEAD
-    STAssertTrue(dladdr((void *)localIMP, &dli) != 0, @"Failed to look up symbol");
-=======
     STAssertTrue(pl_dladdr((void *)localIMP, &dli) != 0, @"Failed to look up symbol");
->>>>>>> 73f4ad5a
     
     /* Compare the results */
     STAssertEqualCStrings(dli.dli_sname, ctx.name, @"Returned incorrect symbol name");
@@ -434,11 +426,7 @@
     /* Fetch our current symbol name, to be used for symbol lookup */
     IMP localIMP = class_getMethodImplementation([self class], _cmd);
     Dl_info dli;
-<<<<<<< HEAD
-    STAssertTrue(dladdr((void *)localIMP, &dli) != 0, @"Failed to look up symbol");
-=======
     STAssertTrue(pl_dladdr((void *)localIMP, &dli) != 0, @"Failed to look up symbol");
->>>>>>> 73f4ad5a
     
     /* Perform our symbol lookup */
     pl_vm_address_t pc;

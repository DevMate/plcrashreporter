/*
 * Author: Landon Fuller <landonf@plausiblelabs.com>
 *
 * Copyright (c) 2008-2009 Plausible Labs Cooperative, Inc.
 * All rights reserved.
 *
 * Permission is hereby granted, free of charge, to any person
 * obtaining a copy of this software and associated documentation
 * files (the "Software"), to deal in the Software without
 * restriction, including without limitation the rights to use,
 * copy, modify, merge, publish, distribute, sublicense, and/or sell
 * copies of the Software, and to permit persons to whom the
 * Software is furnished to do so, subject to the following
 * conditions:
 *
 * The above copyright notice and this permission notice shall be
 * included in all copies or substantial portions of the Software.
 *
 * THE SOFTWARE IS PROVIDED "AS IS", WITHOUT WARRANTY OF ANY KIND,
 * EXPRESS OR IMPLIED, INCLUDING BUT NOT LIMITED TO THE WARRANTIES
 * OF MERCHANTABILITY, FITNESS FOR A PARTICULAR PURPOSE AND
 * NONINFRINGEMENT. IN NO EVENT SHALL THE AUTHORS OR COPYRIGHT
 * HOLDERS BE LIABLE FOR ANY CLAIM, DAMAGES OR OTHER LIABILITY,
 * WHETHER IN AN ACTION OF CONTRACT, TORT OR OTHERWISE, ARISING
 * FROM, OUT OF OR IN CONNECTION WITH THE SOFTWARE OR THE USE OR
 * OTHER DEALINGS IN THE SOFTWARE.
 */

#import "PLCrashReporter.h"
#import "CrashReporter.h"

#import "PLCrashHostInfo.h"

#import "PLCrashSignalHandler.h"
#import "PLCrashMachExceptionServer.h"

#import "PLCrashFeatureConfig.h"

#import "PLCrashAsync.h"
#import "PLCrashLogWriter.h"
#import "PLCrashFrameWalker.h"

#import "PLCrashAsyncMachExceptionInfo.h"

#import "PLCrashReporterNSError.h"

#import <libkern/OSAtomic.h>

#import <fcntl.h>

#import <AppKit/NSErrors.h>

#define NSDEBUG(msg, args...) {\
    NSLog(@"[PLCrashReporter] " msg, ## args); \
}

#ifdef PLCRASHREPORTER_PREFIX
#   define _PLCrashReporterStorage PLNS(_PLCrashReporterStorage)
#endif

@interface _PLCrashReporterStorage : NSObject

+ (void)addCrashReporter:(PLCrashReporter *)reporter;
+ (void)removeCrashReporter:(PLCrashReporter *)reporter;

@end

@implementation _PLCrashReporterStorage

+ (NSMutableSet *)storageContainer
{
    static NSMutableSet *sStorageContainer = nil;
    static dispatch_once_t onceToken;
    dispatch_once(&onceToken, ^{
        sStorageContainer = [[NSMutableSet alloc] init];
    });
    
    return sStorageContainer;
}

+ (void)addCrashReporter:(PLCrashReporter *)reporter
{
    if (nil == reporter)
        return;
    
    @synchronized ([self storageContainer])
    {
        [[self storageContainer] addObject:reporter];
    }
}

+ (void)removeCrashReporter:(PLCrashReporter *)reporter
{
    if (nil == reporter)
        return;
    
    @synchronized ([self storageContainer])
    {
        [[self storageContainer] removeObject:reporter];
    }
}

struct _PLHandledCrashReport
{
    PLReportType type;
    NSException *exception; // nil for crash reports
};

+ (void)notifyCrashReportersWithHandledReport:(struct _PLHandledCrashReport)handledReport
{
    @synchronized ([self storageContainer])
    {
        for (PLCrashReporter *reporter in [self storageContainer])
        {
            NSError *internalError = nil;
            NSData *reportData = nil;

            if (PLReportTypeCrash == handledReport.type)
            {
                reportData = [reporter loadPendingCrashReportDataAndReturnError:&internalError];
                [reporter purgePendingCrashReport];
            }
            else if (PLReportTypeException == handledReport.type)
            {
                reportData = [reporter generateExceptionReport:handledReport.exception error:&internalError];
            }
            
            if (nil != internalError &&
                [reporter.delegate respondsToSelector:@selector(reporter:didFailGenerateReportOfType:withError:)])
            {
                [reporter.delegate reporter:reporter didFailGenerateReportOfType:handledReport.type withError:internalError];
            }
            else if (0 != [reportData length] &&
                     [reporter.delegate respondsToSelector:@selector(reporter:didGenerateReport:ofType:)])
            {
                [reporter.delegate reporter:reporter didGenerateReport:reportData ofType:handledReport.type];
            }
        }
    }
}

@end

/** @internal
 * CrashReporter cache directory name. */
static NSString *PLCRASH_CACHE_DIR = @"com.plausiblelabs.crashreporter.data";

/** @internal
 * Crash Report file name. */
static NSString *PLCRASH_LIVE_CRASHREPORT = @"live_report.plcrash";

/** @internal
 * Directory containing crash reports queued for sending. */
static NSString *PLCRASH_QUEUED_DIR = @"queued_reports";

/** @internal
 * Maximum number of bytes that will be written to the crash report.
 * Used as a safety measure in case of implementation malfunction.
 *
 * We provide for a generous 256k here. Most crash reports
 * are approximately 7k, however, we've seen 97k reports
 * generated by a managed runtime that loads a pathologically
 * large number (~800) of shared libraries.
 */
#define MAX_REPORT_BYTES (256 * 1024)

/**
 * @internal
 * Fatal signals to be monitored.
 */
static int monitored_signals[] = {
    SIGABRT,
    SIGBUS,
    SIGFPE,
    SIGILL,
    SIGSEGV,
    SIGTRAP
};

/** @internal
 * number of signals in the fatal signals list */
static int monitored_signals_count = (sizeof(monitored_signals) / sizeof(monitored_signals[0]));

/**
 * @internal
 * Signal handler context
 */
typedef struct signal_handler_ctx {
    /** PLCrashLogWriter instance */
    plcrash_log_writer_t writer;

    /** Path to the output file */
    const char *path;
    
    /** Pre-crash allocator used to allocate our dynamic_loader; this <em>must</em> not be used in the signal/exception-handler context! */
    plcrash_async_allocator_t *_precrash_allocator;
    
    /** Dynamic loader instance */
    plcrash_async_dynloader_t *dynamic_loader;

#if PLCRASH_FEATURE_MACH_EXCEPTIONS
    /* Previously registered Mach exception ports, if any. Will be left uninitialized if PLCrashReporterSignalHandlerTypeMach
     * is not enabled. */
    plcrash_mach_exception_port_set_t port_set;
#endif /* PLCRASH_FEATURE_MACH_EXCEPTIONS */
} plcrashreporter_handler_ctx_t;

/**
 * @internal
 * 
 * Signal handler context (singleton)
 */
static plcrashreporter_handler_ctx_t signal_handler_context;


/**
 * @internal
 * 
 * The optional user-supplied callbacks invoked after the crash report has been written.
 */
static PLCrashReporterCallbacks crashCallbacks = {
    .version = 0,
    .context = NULL,
    .handleSignal = NULL
};

/**
 * Write a fatal crash report.
 *
 * @param sigctx Fatal handler context.
 * @param crashed_thread The crashed thread.
 * @param thread_state The crashed thread's state.
 * @param siginfo The signal information.
 *
 * @return Returns PLCRASH_ESUCCESS on success, or an appropriate error value if the report could not be written.
 */
static plcrash_error_t plcrash_write_report (plcrashreporter_handler_ctx_t *sigctx, thread_t crashed_thread, plcrash_async_thread_state_t *thread_state, plcrash_log_signal_info_t *siginfo) {
    plcrash_async_file_t file;
    plcrash_error_t err;

    /* Open the output file */
    int fd = open(sigctx->path, O_RDWR|O_CREAT|O_TRUNC, 0644);
    if (fd < 0) {
        PLCF_DEBUG("Could not open the crashlog output file: %s", strerror(errno));
        return PLCRASH_EINTERNAL;
    }
    
    /* Initialize the output context */
    plcrash_async_file_init(&file, fd, MAX_REPORT_BYTES);
    
    /* Write the crash log using the already-initialized writer */
    err = plcrash_log_writer_write(&sigctx->writer, crashed_thread, sigctx->dynamic_loader, &file, siginfo, thread_state);

    /* Close the writer; this may also fail (but shouldn't) */
    if (plcrash_log_writer_close(&sigctx->writer) != PLCRASH_ESUCCESS) {
        PLCF_DEBUG("Failed to close the log writer");
        plcrash_async_file_close(&file);
        return PLCRASH_EINTERNAL;
    }
    
    /* Finished */
    if (!plcrash_async_file_flush(&file)) {
        PLCF_DEBUG("Failed to flush output file");
        plcrash_async_file_close(&file);
        return PLCRASH_EINTERNAL;
    }
    
    if (!plcrash_async_file_close(&file)) {
        PLCF_DEBUG("Failed to close output file");
        return PLCRASH_EINTERNAL;
    }

    return err;
}

/**
 * @internal
 *
 * Signal handler callback.
 */
static bool signal_handler_callback (int signal, siginfo_t *info, pl_ucontext_t *uap, void *context, PLCrashSignalHandlerCallback *next) {
    NSLog(@"Handling crash with signal %d...", signal);
    
    plcrashreporter_handler_ctx_t *sigctx = context;
    plcrash_async_thread_state_t thread_state;
    plcrash_log_signal_info_t signal_info;
    plcrash_log_bsd_signal_info_t bsd_signal_info;
    
    /* Remove all signal handlers -- if the crash reporting code fails, the default terminate
     * action will occur.
     *
     * NOTE: SA_RESETHAND breaks SA_SIGINFO on ARM, so we reset the handlers manually.
     * http://openradar.appspot.com/11839803
     *
     * TODO: When forwarding signals (eg, to Mono's runtime), resetting the signal handlers
     * could result in incorrect runtime behavior; we should revisit resetting the
     * signal handlers once we address double-fault handling.
     */
    for (int i = 0; i < monitored_signals_count; i++) {
        struct sigaction sa;
        
        memset(&sa, 0, sizeof(sa));
        sa.sa_handler = SIG_DFL;
        sigemptyset(&sa.sa_mask);
        
        sigaction(monitored_signals[i], &sa, NULL);
    }

    /* Extract the thread state */
    // XXX_ARM64 rdar://14970271 -- In the Xcode 5 GM SDK, _STRUCT_MCONTEXT is not correctly
    // defined as _STRUCT_MCONTEXT64 when building for arm64; this requires the pl_mcontext_t
    // cast.
    plcrash_async_thread_state_mcontext_init(&thread_state, (pl_mcontext_t *) uap->uc_mcontext);
    
    /* Set up the BSD signal info */
    bsd_signal_info.signo = info->si_signo;
    bsd_signal_info.code = info->si_code;
    bsd_signal_info.address = info->si_addr;
    
    signal_info.bsd_info = &bsd_signal_info;
    signal_info.mach_info = NULL;

    /* Write the report */
    if (plcrash_write_report(sigctx, pl_mach_thread_self(), &thread_state, &signal_info) != PLCRASH_ESUCCESS)
        return false;

    /* Call any post-crash callback */
    if (crashCallbacks.handleSignal != NULL)
        crashCallbacks.handleSignal(info, uap, crashCallbacks.context);
    
    struct _PLHandledCrashReport handledReport = { .type = PLReportTypeCrash, .exception = nil };
    [_PLCrashReporterStorage notifyCrashReportersWithHandledReport:handledReport];
    
    return false;
}

#if PLCRASH_FEATURE_MACH_EXCEPTIONS
/* State and callback used to generate thread state for the calling mach thread. */
struct mach_exception_callback_live_cb_ctx {
    plcrashreporter_handler_ctx_t *sigctx;
    thread_t crashed_thread;
    plcrash_log_signal_info_t *siginfo;
};

static plcrash_error_t mach_exception_callback_live_cb (plcrash_async_thread_state_t *state, void *ctx) {
    struct mach_exception_callback_live_cb_ctx *plcr_ctx = ctx;
    return plcrash_write_report(plcr_ctx->sigctx, plcr_ctx->crashed_thread, state, plcr_ctx->siginfo);
}

static kern_return_t mach_exception_callback (task_t task, thread_t thread, exception_type_t exception_type, mach_exception_data_t code, mach_msg_type_number_t code_count, void *context) {
    plcrashreporter_handler_ctx_t *sigctx = context;
    plcrash_log_signal_info_t signal_info;
    plcrash_log_bsd_signal_info_t bsd_signal_info;
    plcrash_log_mach_signal_info_t mach_signal_info;
    plcrash_error_t err;

    /* Let any other registered server attempt to handle the exception */
    if (PLCrashMachExceptionForward(task, thread, exception_type, code, code_count, &sigctx->port_set) == KERN_SUCCESS)
        return KERN_SUCCESS;
    
    /* Set up the BSD signal info */
    siginfo_t si;
    if (!plcrash_async_mach_exception_get_siginfo(exception_type, code, code_count, CPU_TYPE_ANY, &si)) {
        PLCF_DEBUG("Unexpected error mapping Mach exception to a POSIX signal");
        return KERN_FAILURE;
    }

    bsd_signal_info.signo = si.si_signo;
    bsd_signal_info.code = si.si_code;
    bsd_signal_info.address = si.si_addr;

    signal_info.bsd_info = &bsd_signal_info;
    
    /* Set up the Mach signal info */
    mach_signal_info.type = exception_type;
    mach_signal_info.code = code;
    mach_signal_info.code_count = code_count;
    signal_info.mach_info = &mach_signal_info;
    
    /* Write the report */
    struct mach_exception_callback_live_cb_ctx live_ctx = {
        .sigctx = sigctx,
        .crashed_thread = thread,
        .siginfo = &signal_info
    };
    if ((err = plcrash_async_thread_state_current(mach_exception_callback_live_cb, &live_ctx)) != PLCRASH_ESUCCESS) {
        PLCF_DEBUG("Failed to write live report: %d", err);
        return false;
    }

    /* Call any post-crash callback */
    if (crashCallbacks.handleSignal != NULL) {
        /*
         * The legacy signal-based callback assumes the availability of a ucontext_t; we mock
         * an empty value here for the purpose of maintaining backwards compatibility. This behavior
         * is defined in the PLCrashReporterCallbacks API documentation.
         */
        ucontext_t uctx;
        _STRUCT_MCONTEXT mctx;
        
        /* Populate the mctx */
        plcrash_async_memset(&mctx, 0, sizeof(mctx));

        /* Configure the ucontext */
        plcrash_async_memset(&uctx, 0, sizeof(uctx));
        uctx.uc_mcsize = sizeof(mctx);
        uctx.uc_mcontext = &mctx;
    
        crashCallbacks.handleSignal(&si, &uctx, crashCallbacks.context);
    }

    return KERN_FAILURE;
}
#endif /* PLCRASH_FEATURE_MACH_EXCEPTIONS */

/**
 * @internal
 *
 * Uncaught exception handler. Sets the plcrash_log_writer_t's uncaught exception
 * field, and then triggers a SIGTRAP (synchronous exception) to cause a normal
 * exception dump.
 *
 * XXX: It is possible that another crash may occur between setting the uncaught 
 * exception field, and triggering the signal handler.
 */
static void uncaught_exception_handler (NSException *exception) {
    
    NSLog(@"Handling uncaught exception...");
    // ignore universal access exceptions
    if ([[exception name] isEqual:NSAccessibilityException])
    {
        NSLog(@"Error: Ignored NSAccessibilityException");
        return;
    }
    
    // ignore SIMBL exceptions
    if ([[exception reason] rangeOfString:@"SIMBL"].length)
    {
        NSLog(@"Ignored exception: %@", [exception reason]);
        return;
    }

    dispatch_async(dispatch_get_global_queue(DISPATCH_QUEUE_PRIORITY_DEFAULT, 0), ^{
        struct _PLHandledCrashReport reportResult = { .type = PLReportTypeException, .exception = exception};
        [_PLCrashReporterStorage notifyCrashReportersWithHandledReport:reportResult];
    });

    // Cocoa's default behaviour here depends on the current thread.
    // For non-main threads, Cocoa will terminate the process.
    // For the main thread, it will not.
    // When an exception occurs, the process' internal state is likely
    // inconsistent/corrupt, so (in one school of thought) it's best
    // to kill the process.  On non-main threads, we don't intervene
    // and allow Cocoa to do so.  On the main thread however, we display
    // our 'exception occured' UI because if we killed the process with
    // abort(), the backtrace would be from here, not from where the
    // exception actually occured.
    if (!pthread_main_np())
    {
        // We can't exit dispatch queue, so we make it sleep forever.
        BOOL isSimpleThread = ([[[NSThread callStackSymbols] lastObject]
                                rangeOfString:@"thread_start"].location != NSNotFound);
        
        if (isSimpleThread)
        {
            [NSThread exit];
        }
        else
        {
            [NSThread sleepUntilDate:[NSDate distantFuture]];
        }
    }
}


@interface PLCrashReporter (PrivateMethods)

- (id) initWithBundle: (NSBundle *) bundle configuration: (PLCrashReporterConfig *) configuration;
- (id) initWithApplicationIdentifier: (NSString *) applicationIdentifier appVersion: (NSString *) applicationVersion appMarketingVersion: (NSString *) applicationMarketingVersion configuration: (PLCrashReporterConfig *) configuration;

- (PLCrashMachExceptionServer *) enableMachExceptionServerWithPreviousPortSet: (PLCrashMachExceptionPortSet **) previousPortSet
                                                                     callback: (PLCrashMachExceptionHandlerCallback) callback
                                                                      context: (void *) context
                                                                        error: (NSError **) outError;

- (plcrash_async_symbol_strategy_t) mapToAsyncSymbolicationStrategy: (PLCrashReporterSymbolicationStrategy) strategy;

- (BOOL) populateCrashReportDirectoryAndReturnError: (NSError **) outError;
- (NSString *) crashReportDirectory;
- (NSString *) queuedCrashReportDirectory;
- (NSString *) crashReportPath;

@end


/**
 * Crash Reporter.
 *
 * A PLCrashReporter instance manages process-wide handling of crashes.
 */
@implementation PLCrashReporter

@synthesize delegate;

+ (void) initialize {
    if (![[self class] isEqual: [PLCrashReporter class]])
        return;
}


/* (Deprecated) Crash reporter singleton. */
static PLCrashReporter *sharedReporter = nil;

/**
 * Return the default crash reporter instance. The returned instance will be configured
 * appropriately for release deployment.
 *
 * @deprecated As of PLCrashReporter 1.2, the default reporter instance has been deprecated, and API
 * clients should initialize a crash reporter instance directly.
 */
+ (PLCrashReporter *) sharedReporter {
    /* Once we drop 10.5 support, this may be converted to dispatch_once() */
    static OSSpinLock onceLock = OS_SPINLOCK_INIT;
    OSSpinLockLock(&onceLock); {
        if (sharedReporter == nil)
            sharedReporter = [[PLCrashReporter alloc] initWithBundle: [NSBundle mainBundle] configuration: [PLCrashReporterConfig defaultConfiguration]];
    } OSSpinLockUnlock(&onceLock);

    return sharedReporter;
}

/**
 * Initialize a new PLCrashReporter instance with a default configuration appropraite
 * for release deployment.
 */
- (instancetype) init {
    return [self initWithConfiguration: [PLCrashReporterConfig defaultConfiguration]];
}

/**
 * Initialize a new PLCrashReporter instance with the given configuration.
 *
 * @param configuration The configuration to be used by this reporter instance.
 */
- (instancetype) initWithConfiguration: (PLCrashReporterConfig *) configuration {
    return [self initWithBundle: [NSBundle mainBundle] configuration: configuration];
}


/**
 * Returns YES if the application has previously crashed and
 * an pending crash report is available.
 */
- (BOOL) hasPendingCrashReport {
    /* Check for a live crash report file */
    return [[NSFileManager defaultManager] fileExistsAtPath: [self crashReportPath]];
}


/**
 * If an application has a pending crash report, this method returns the crash
 * report data.
 *
 * You may use this to submit the report to your own HTTP server, over e-mail, or even parse and
 * introspect the report locally using the PLCrashReport API.
 *
 * @return Returns nil if the crash report data could not be loaded.
 */
- (NSData *) loadPendingCrashReportData {
    return [self loadPendingCrashReportDataAndReturnError: NULL];
}


/**
 * If an application has a pending crash report, this method returns the crash
 * report data.
 *
 * You may use this to submit the report to your own HTTP server, over e-mail, or even parse and
 * introspect the report locally using the PLCrashReport API.
 
 * @param outError A pointer to an NSError object variable. If an error occurs, this pointer
 * will contain an error object indicating why the pending crash report could not be
 * loaded. If no error occurs, this parameter will be left unmodified. You may specify
 * nil for this parameter, and no error information will be provided.
 *
 * @return Returns nil if the crash report data could not be loaded.
 */
- (NSData *) loadPendingCrashReportDataAndReturnError: (NSError **) outError {
    /* Load the (memory mapped) data */
    return [NSData dataWithContentsOfFile: [self crashReportPath] options: NSMappedRead error: outError];
}


/**
 * Purge a pending crash report.
 *
 * @return Returns YES on success, or NO on error.
 */
- (BOOL) purgePendingCrashReport {
    return [self purgePendingCrashReportAndReturnError: NULL];
}


/**
 * Purge a pending crash report.
 *
 * @return Returns YES on success, or NO on error.
 */
- (BOOL) purgePendingCrashReportAndReturnError: (NSError **) outError {
    return [[NSFileManager defaultManager] removeItemAtPath: [self crashReportPath] error: outError];
}


/**
 * Enable the crash reporter. Once called, all application crashes will
 * result in a crash report being written prior to application exit.
 *
 * @return Returns YES on success, or NO if the crash reporter could
 * not be enabled.
 *
 * @par Registering Multiple Reporters
 *
 * Only one PLCrashReporter instance may be enabled in a process; attempting to enable an additional instance
 * will return NO, and the reporter will not be enabled. This restriction may be removed in a future release.
 */
- (BOOL) enableCrashReporter {
    return [self enableCrashReporterAndReturnError: nil];
}



/**
 * Enable the crash reporter. Once called, all application crashes will
 * result in a crash report being written prior to application exit.
 *
 * This method must only be invoked once. Further invocations will throw
 * a PLCrashReporterException.
 *
 * @param outError A pointer to an NSError object variable. If an error occurs, this pointer
 * will contain an error in the PLCrashReporterErrorDomain indicating why the Crash Reporter
 * could not be enabled. If no error occurs, this parameter will be left unmodified. You may
 * specify nil for this parameter, and no error information will be provided.
 *
 * @return Returns YES on success, or NO if the crash reporter could
 * not be enabled.
 *
 * @par Registering Multiple Reporters
 *
 * Only one PLCrashReporter instance may be enabled in a process; attempting to enable an additional instance
 * will return NO and a PLCrashReporterErrorResourceBusy error, and the reporter will not be enabled.
 * This restriction may be removed in a future release.
 */
- (BOOL) enableCrashReporterAndReturnError: (NSError **) outError {
    /* Prevent enabling more than one crash reporter, process wide. We can not support multiple chained reporters
     * due to the use of NSUncaughtExceptionHandler (it doesn't support chaining or assocation of context with the callbacks), as
     * well as our legacy approach of deregistering any signal handlers upon the first signal. Once PLCrashUncaughtExceptionHandler is
     * implemented, and we support double-fault handling without resetting the signal handlers, we can support chaining of multiple
     * crash reporters. */
    {
        static BOOL enforceOne = NO;
        pthread_mutex_t enforceOneLock = PTHREAD_MUTEX_INITIALIZER;
        pthread_mutex_lock(&enforceOneLock); {
            if (enforceOne) {
                pthread_mutex_unlock(&enforceOneLock);
                plcrash_populate_error(outError, PLCrashReporterErrorResourceBusy, @"A PLCrashReporter instance has already been enabled", nil);
                return NO;
            }
            enforceOne = YES;
        } pthread_mutex_unlock(&enforceOneLock);
    }
    
    plcrash_error_t err;

    /* Check for programmer error */
    if (_enabled)
        [NSException raise: PLCrashReporterException format: @"The crash reporter has alread been enabled"];

    /* Create the directory tree */
    if (![self populateCrashReportDirectoryAndReturnError: outError])
        return NO;

    /*
     * Set up the signal handler context.
     */


    /* The pre-crash page-guarded allocator */
    err = plcrash_async_allocator_create(&signal_handler_context._precrash_allocator, PAGE_SIZE); // NOTE: would leak if this were not a singleton struct
    if (err != PLCRASH_ESUCCESS) {
        plcrash_populate_error(outError, PLCRashReporterErrorInsufficientMemory, @"An unexpected error occured allocating our page-guarded allocator", nil);
        return NO;
    }

    /* Saved path to the output file */
    signal_handler_context.path = strdup([[self crashReportPath] UTF8String]); // NOTE: would leak if this were not a singleton struct
    
    /* The dynamic loader reference required for image list reading. */
    err = plcrash_nasync_dynloader_new(&signal_handler_context.dynamic_loader, signal_handler_context._precrash_allocator, mach_task_self()); // NOTE: would leak if this were not a singleton struct
    if (err != PLCRASH_ESUCCESS) {
        plcrash_populate_error(outError, PLCRashReporterErrorNotFound, @"Failed fetch the dyld image info for the current process", nil);
        return NO;
    }
    
    /* Crash log writer instance */
    assert(_applicationIdentifier != nil);
    assert(_applicationVersion != nil);
    plcrash_log_writer_init(&signal_handler_context.writer, _applicationIdentifier, _applicationVersion, _applicationMarketingVersion, [self mapToAsyncSymbolicationStrategy: _config.symbolicationStrategy], false);
    
    

    /*
     * Enable the signal handler
     */
    switch (_config.signalHandlerType) {
        case PLCrashReporterSignalHandlerTypeBSD:
            for (size_t i = 0; i < monitored_signals_count; i++) {
                if (![[PLCrashSignalHandler sharedHandler] registerHandlerForSignal: monitored_signals[i] callback: &signal_handler_callback context: &signal_handler_context error: outError])
                    return NO;
            }
            break;

#if PLCRASH_FEATURE_MACH_EXCEPTIONS
        case PLCrashReporterSignalHandlerTypeMach: {
            /* We still need to use signal handlers to catch SIGABRT in-process. The kernel sends an EXC_CRASH mach exception
             * to denote SIGABRT termination. In that case, catching the Mach exception in-process leads to process deadlock
             * in an uninterruptable wait. Thus, we fall back on BSD signal handlers for SIGABRT, and do not register for
             * EXC_CRASH. */
            if (![[PLCrashSignalHandler sharedHandler] registerHandlerForSignal: SIGABRT callback: &signal_handler_callback context: &signal_handler_context error: outError])
                return NO;
            
            /* Enable the server. */
            _machServer = [self enableMachExceptionServerWithPreviousPortSet: &_previousMachPorts
                                                                    callback: &mach_exception_callback
                                                                     context: &signal_handler_context
                                                                       error: outError];
            if (_machServer == nil)
                return NO;
            
            /* Acquire references to the autoreleased values */
            [_machServer retain];
            [_previousMachPorts retain];
            
            /*
             * MEMORY WARNING: To ensure that our instance survives for the lifetime of the callback registration,
             * we retain it here. This is necessary to ensure that the Mach exception server instance and previous port set
             * survive for the lifetime of the callback. Since there's currently no support for *deregistering* a crash reporter,
             * this simply results in the reporter living forever.
             */
            [self retain];
            
            /*
             * Save the previous ports. There's a race condition here, in that an exception that is delivered before (or during)
             * setting the previous port values will see a fully and/or partially configured port set. This could be an issue
             * when interoperating with managed runtimes, where NULL dereferences may trigger exception handling
             * in a common runtime case.
             *
             * TODO: Investigate use of (async-safe) locking to close the window in which an exception would not be safely forwarded.
             * This issue also exists (and is noted with a TODO) in PLCrashSignalHandler.
             */
            signal_handler_context.port_set = [_previousMachPorts asyncSafeRepresentation];
            break;
        }
#endif /* PLCRASH_FEATURE_MACH_EXCEPTIONS */
    }

    /* Set the uncaught exception handler */
    NSSetUncaughtExceptionHandler(&uncaught_exception_handler);

    /* Success */
    _enabled = YES;
    return YES;
}

/**
 * Generate a live crash report for a given @a thread, without triggering an actual crash condition.
 * This may be used to log current process state without actually crashing. The crash report data will be
 * returned on success.
 *
 * @param thread The thread which will be marked as the failing thread in the generated report.
 *
 * @return Returns nil if the crash report data could not be generated.
 *
 * @sa PLCrashReporter::generateLiveReportWithThread:exception:error:
 */
- (NSData *) generateLiveReportWithThread: (thread_t) thread {
    return [self generateLiveReportWithThread: thread error: NULL];
}

/**
 * Generate a live crash report for a given @a thread, without triggering an actual crash condition.
 * This may be used to log current process state without actually crashing. The crash report data will be
 * returned on success.
 *
 * @param thread The thread which will be marked as the failing thread in the generated report.
 * @param outError A pointer to an NSError object variable. If an error occurs, this pointer
 * will contain an error object indicating why the crash report could not be generated or loaded. If no
 * error occurs, this parameter will be left unmodified. You may specify nil for this parameter, and no
 * error information will be provided.
 *
 * @return Returns nil if the crash report data could not be loaded.
 *
 * @sa PLCrashReporter::generateLiveReportWithThread:exception:error:
 */
- (NSData *) generateLiveReportWithThread: (thread_t) thread error: (NSError **) outError {
    return [self generateLiveReportWithThread: thread exception: nil error: outError];
}


/* State and callback used by -generateLiveReportWithThread */
struct plcr_live_report_context {
    plcrash_log_writer_t *writer;
    plcrash_async_dynloader_t *loader;
    plcrash_async_file_t *file;
    plcrash_log_signal_info_t *info;
};
static plcrash_error_t plcr_live_report_callback (plcrash_async_thread_state_t *state, void *ctx) {
    struct plcr_live_report_context *plcr_ctx = ctx;
    return plcrash_log_writer_write(plcr_ctx->writer, pl_mach_thread_self(), plcr_ctx->loader, plcr_ctx->file, plcr_ctx->info, state);
}


/**
 * Generate a live crash report for a given @a thread, without triggering an actual crash condition.
 * This may be used to log current process state without actually crashing. The crash report data will be
 * returned on success.
 *
 * @param thread The thread which will be marked as the failing thread in the generated report.
 * @param exception An exception to be included as the report's uncaught exception, or nil.
 * @param outError A pointer to an NSError object variable. If an error occurs, this pointer
 * will contain an error object indicating why the crash report could not be generated or loaded. If no
 * error occurs, this parameter will be left unmodified. You may specify nil for this parameter, and no
 * error information will be provided.
 *
 * @return Returns nil if the crash report data could not be loaded.
 *
 * @todo Implement in-memory, rather than requiring writing of the report to disk.
 */
- (NSData *) generateLiveReportWithThread: (thread_t) thread exception: (NSException *) exception error: (NSError **) outError {
    plcrash_log_writer_t writer;
<<<<<<< HEAD
    plcrash_log_writer_init(&writer, _applicationIdentifier, _applicationVersion, [self mapToAsyncSymbolicationStrategy: _config.symbolicationStrategy], true);
=======
    plcrash_async_file_t file;
    plcrash_error_t err;
    NSData *data = nil;

    /* Open the output file */
    NSString *templateStr = [NSTemporaryDirectory() stringByAppendingPathComponent: @"live_crash_report.XXXXXX"];
    char *path = strdup([templateStr fileSystemRepresentation]);
>>>>>>> a5516975
    
    return [self generateLiveReportWithThread:thread writer:writer error:outError];
}

- (NSData *) generateLiveReportWithThread: (thread_t) thread writer: (plcrash_log_writer_t) writer error: (NSError **) outError {
    NSData *data = nil;
    @synchronized (self)
    {
        plcrash_async_file_t file;
        plcrash_error_t err;

<<<<<<< HEAD
        /* Open the output file */
        NSString *templateStr = [NSTemporaryDirectory() stringByAppendingPathComponent: @"live_crash_report.XXXXXX"];
        char *path = strdup([templateStr fileSystemRepresentation]);
        
        int fd = mkstemp(path);
        if (fd < 0) {
            plcrash_populate_posix_error(outError, errno, NSLocalizedString(@"Failed to create temporary path", @"Error opening temporary output path"));
            free(path);
            goto exitdoor;
        }

        /* Initialize the output context */
        plcrash_async_file_init(&file, fd, MAX_REPORT_BYTES);
        
        /* Mock up a SIGTRAP-based signal info */
        plcrash_log_bsd_signal_info_t bsd_signal_info;
        plcrash_log_signal_info_t signal_info;
        bsd_signal_info.signo = SIGTRAP;
        bsd_signal_info.code = TRAP_TRACE;
        bsd_signal_info.address = __builtin_return_address(0);

        signal_info.bsd_info = &bsd_signal_info;
        signal_info.mach_info = NULL;
        
        /* Write the crash log using the already-initialized writer */
        if (thread == pl_mach_thread_self()) {
            struct plcr_live_report_context ctx = {
                .writer = &writer,
                .file = &file,
                .info = &signal_info
            };
            err = plcrash_async_thread_state_current(plcr_live_report_callback, &ctx);
        } else {
            err = plcrash_log_writer_write(&writer, thread, &shared_image_list, &file, &signal_info, NULL);
        }
        plcrash_log_writer_close(&writer);
=======
    /* Initialize the output context */
    plcrash_log_writer_init(&writer, _applicationIdentifier, _applicationVersion, _applicationMarketingVersion, [self mapToAsyncSymbolicationStrategy: _config.symbolicationStrategy], true);
    plcrash_async_file_init(&file, fd, MAX_REPORT_BYTES);

    /* Provide the exception, if any */
    if (exception != nil)
        plcrash_log_writer_set_exception(&writer, exception);
    
    /* Mock up a SIGTRAP-based signal info */
    plcrash_log_bsd_signal_info_t bsd_signal_info;
    plcrash_log_signal_info_t signal_info;
    bsd_signal_info.signo = SIGTRAP;
    bsd_signal_info.code = TRAP_TRACE;
    bsd_signal_info.address = __builtin_return_address(0);

    signal_info.bsd_info = &bsd_signal_info;
    signal_info.mach_info = NULL;
    
    /* Instantiate a dynamic loader instance. */
    plcrash_async_allocator_t *allocator = NULL;
    plcrash_async_dynloader_t *loader = NULL;
    
    err = plcrash_async_allocator_create(&allocator, PAGE_SIZE);
    if (err != PLCRASH_ESUCCESS) {
        plcrash_populate_error(outError, PLCRashReporterErrorInsufficientMemory, @"An unexpected error occured allocating our page-guarded allocator", nil);
        goto cleanup;
    }
    
    err = plcrash_nasync_dynloader_new(&loader, allocator, mach_task_self());
    if (err != PLCRASH_ESUCCESS) {
        plcrash_populate_error(outError, PLCRashReporterErrorNotFound, @"Failed fetch the dyld image info for the current process", nil);
        goto cleanup;
    }
    
    /* Write the crash log using the already-initialized writer */
    if (thread == pl_mach_thread_self()) {
        struct plcr_live_report_context ctx = {
            .writer = &writer,
            .loader = loader,
            .file = &file,
            .info = &signal_info
        };
        err = plcrash_async_thread_state_current(plcr_live_report_callback, &ctx);
    } else {
        err = plcrash_log_writer_write(&writer, thread, loader, &file, &signal_info, NULL);
    }
    plcrash_log_writer_close(&writer);

    /* Flush the data */
    plcrash_async_file_flush(&file);
    plcrash_async_file_close(&file);

    /* Check for write failure */
    if (err != PLCRASH_ESUCCESS) {
        NSLog(@"Write failed with error %s", plcrash_async_strerror(err));
        plcrash_populate_error(outError, PLCrashReporterErrorUnknown, @"Failed to write the crash report to disk", nil);
        data = nil;
        goto cleanup;
    }
>>>>>>> a5516975

        /* Flush the data */
        plcrash_async_file_flush(&file);
        plcrash_async_file_close(&file);

<<<<<<< HEAD
        /* Check for write failure */
        if (err != PLCRASH_ESUCCESS) {
            NSLog(@"Write failed with error %s", plcrash_async_strerror(err));
            plcrash_populate_error(outError, PLCrashReporterErrorUnknown, @"Failed to write the crash report to disk", nil);
            data = nil;
            goto cleanup;
        }
=======
cleanup:
    /* Finished -- clean up. */
    plcrash_log_writer_free(&writer);
    plcrash_async_dynloader_free(loader);
    plcrash_async_allocator_free(allocator);
>>>>>>> a5516975

        data = [NSData dataWithContentsOfFile: [NSString stringWithUTF8String: path]];
        if (data == nil) {
            /* This should only happen if our data is deleted out from under us */
            plcrash_populate_error(outError, PLCrashReporterErrorUnknown, NSLocalizedString(@"Unable to open live crash report for reading", nil), nil);
            goto cleanup;
        }

    cleanup:
        /* Finished -- clean up. */
        plcrash_log_writer_free(&writer);

        if (unlink(path) != 0) {
            /* This shouldn't fail, but if it does, there's no use in returning nil */
            NSLog(@"Failure occured deleting live crash report: %s", strerror(errno));
        }

        free(path);
        
    exitdoor:
        ;
    }
    
    return data;
}


/**
 * Generate a live crash report, without triggering an actual crash condition. This may be used to log
 * current process state without actually crashing. The crash report data will be returned on
 * success.
 * 
 * @return Returns nil if the crash report data could not be loaded.
 */
- (NSData *) generateLiveReport {
    return [self generateLiveReportAndReturnError: NULL];
}


/**
 * Generate a live crash report for the current thread, without triggering an actual crash condition.
 * This may be used to log current process state without actually crashing. The crash report data will be
 * returned on success.
 *
 * @param outError A pointer to an NSError object variable. If an error occurs, this pointer
 * will contain an error object indicating why the pending crash report could not be
 * generated or loaded. If no error occurs, this parameter will be left unmodified. You may specify
 * nil for this parameter, and no error information will be provided.
 * 
 * @return Returns nil if the crash report data could not be loaded.
 */
- (NSData *) generateLiveReportAndReturnError: (NSError **) outError {
    return [self generateLiveReportWithException: nil error: outError];
}

- (NSData *) generateExceptionReport: (NSException *) exception error: (NSError **) outError
{
    plcrash_log_writer_t writer;
    plcrash_log_writer_init(&writer, _applicationIdentifier, _applicationVersion, [self mapToAsyncSymbolicationStrategy: _config.symbolicationStrategy], true);
    plcrash_log_writer_set_exception(&writer, exception);
    
    return [self generateLiveReportWithThread: pl_mach_thread_self()
                                       writer: writer
                                        error: outError];
}


- (NSData *) generateLiveReportWithException: (NSException *)exception error: (NSError **) outError {
    return [self generateLiveReportWithThread: pl_mach_thread_self() exception: exception error: outError];
}

/**
 * Set the callbacks that will be executed by the receiver after a crash has occured and been recorded by PLCrashReporter.
 *
 * @param callbacks A pointer to an initialized PLCrashReporterCallbacks structure.
 *
 * @note This method must be called prior to PLCrashReporter::enableCrashReporter or
 * PLCrashReporter::enableCrashReporterAndReturnError:
 *
 * @sa The @ref async_safety documentation.
 */
- (void) setCrashCallbacks: (PLCrashReporterCallbacks *) callbacks {
    /* Check for programmer error; this should not be called after the signal handler is enabled as to ensure that
     * the signal handler can never fire with a partially initialized callback structure. */
    if (_enabled)
        [NSException raise: PLCrashReporterException format: @"The crash reporter has alread been enabled"];

    assert(callbacks->version == 0);

    /* Re-initialize our internal callback structure */
    crashCallbacks.version = 0;

    /* Re-configure the saved callbacks */
    crashCallbacks.context = callbacks->context;
    crashCallbacks.handleSignal = callbacks->handleSignal;
}


@end

/**
 * @internal
 *
 * Private Methods
 */
@implementation PLCrashReporter (PrivateMethods)

/**
 * @internal
 *
 * This is the designated initializer, but it is not intended
 * to be called externally.
 *
 * @param applicationIdentifier The application identifier to be included in crash reports.
 * @param applicationVersion The application version number to be included in crash reports.
 * @param applicationMarketingVersion The application marketing version number to be included in crash reports.
 * @param configuration The PLCrashReporter configuration.
 *
 * @todo The appId and version values should be fetched from the PLCrashReporterConfig, once the API
 * has been extended to allow supplying these values.
 */
- (id) initWithApplicationIdentifier: (NSString *) applicationIdentifier appVersion: (NSString *) applicationVersion appMarketingVersion: (NSString *) applicationMarketingVersion configuration: (PLCrashReporterConfig *) configuration {
    /* Initialize our superclass */
    if ((self = [super init]) == nil)
        return nil;

    /* Save the configuration */
    _config = [configuration retain];
    _applicationIdentifier = [applicationIdentifier retain];
    _applicationVersion = [applicationVersion retain];
    _applicationMarketingVersion = [applicationMarketingVersion retain];
    
    /* No occurances of '/' should ever be in a bundle ID, but just to be safe, we escape them */
    NSString *appIdPath = [applicationIdentifier stringByReplacingOccurrencesOfString: @"/" withString: @"_"];
    
    NSArray *paths = NSSearchPathForDirectoriesInDomains(NSCachesDirectory, NSUserDomainMask, YES);
    NSString *cacheDir = [paths objectAtIndex: 0];
    _crashReportDirectory = [[[cacheDir stringByAppendingPathComponent: PLCRASH_CACHE_DIR] stringByAppendingPathComponent: appIdPath] retain];
    
    [_PLCrashReporterStorage addCrashReporter:self];
    
    return self;
}


/**
 * @internal
 * 
 * Derive the bundle identifier and version from @a bundle.
 *
 * @param bundle The application's main bundle.
 * @param configuration The PLCrashReporter configuration to use for this instance.
 */
- (id) initWithBundle: (NSBundle *) bundle configuration: (PLCrashReporterConfig *) configuration {
    NSString *bundleIdentifier = [bundle bundleIdentifier];
    NSString *bundleVersion = [[bundle infoDictionary] objectForKey: (NSString *) kCFBundleVersionKey];
    NSString *bundleMarketingVersion = [[bundle infoDictionary] objectForKey: @"CFBundleShortVersionString"];
    
    /* Verify that the identifier is available */
    if (bundleIdentifier == nil) {
        const char *progname = getprogname();
        if (progname == NULL) {
            [NSException raise: PLCrashReporterException format: @"Can not determine process identifier or process name"];
            [self release];
            return nil;
        }

        NSDEBUG(@"Warning -- bundle identifier, using process name %s", progname);
        bundleIdentifier = [NSString stringWithUTF8String: progname];
    }

    /* Verify that the version is available */
    if (bundleVersion == nil) {
        NSDEBUG(@"Warning -- bundle version unavailable");
        bundleVersion = @"";
    }
    
    return [self initWithApplicationIdentifier: bundleIdentifier appVersion: bundleVersion appMarketingVersion:bundleMarketingVersion configuration: configuration];
}

#if PLCRASH_FEATURE_MACH_EXCEPTIONS

/**
 * Create, register, and return a Mach exception server.
 *
 * @param[out] previousPortSet The previously registered Mach exception ports.
 * @param context The context to be provided to the callback.
 * @param outError A pointer to an NSError object variable. If an error occurs, this pointer
 * will contain an error in the PLCrashReporterErrorDomain indicating why the Crash Reporter
 * could not be enabled. If no error occurs, this parameter will be left unmodified. You may
 * specify nil for this parameter, and no error information will be provided.
 */
- (PLCrashMachExceptionServer *) enableMachExceptionServerWithPreviousPortSet: (PLCrashMachExceptionPortSet **) previousPortSet
                                                                     callback: (PLCrashMachExceptionHandlerCallback) callback
                                                                      context: (void *) context
                                                                        error: (NSError **) outError
{
    /* Determine the target exception type mask. Note that unlike some other Mach exception-based
     * crash reporting implementations, we do not monitor EXC_RESOURCE:
     *
     * EXC_RESOURCE wasn't added until iOS 5.1 and Mac OS X 10.8, and is used for
     * kernel-based thread resource constraints on a per-thread/per-task basis. XNU
     * supports either pausing threads that exceed the defined constraints (via the private
     * ledger kernel APIs), or issueing a Mach exception that can be used to monitor the
     * constraints.
     *
     * The EXC_RESOURCE resouce exception is used, for example, to implement the
     * private posix_spawnattr_setcpumonitor() API, which allows for monitoring CPU utilization
     * by observing issued EXC_RESOURCE exceptions. This appears to be used by launchd.
     *
     * Either way, we're uninterested in EXC_RESOURCE; the xnu ux_exception() handler should not deliver
     * a signal for the exception and should return KERN_SUCCESS, letting exception_triage()
     * consider it as handled.
     */
    exception_mask_t exc_mask = EXC_MASK_BAD_ACCESS |       /* Memory access fail */
                                EXC_MASK_BAD_INSTRUCTION |  /* Illegal instruction */
                                EXC_MASK_ARITHMETIC |       /* Arithmetic exception (eg, divide by zero) */
                                EXC_MASK_SOFTWARE |         /* Software exception (eg, as triggered by x86's bound instruction) */
                                EXC_MASK_BREAKPOINT;        /* Trace or breakpoint */
    
    /* EXC_GUARD was added in xnu 13.x (iOS 6.0, Mac OS X 10.9) */
#ifdef EXC_MASK_GUARD
    PLCrashHostInfo *hinfo = [PLCrashHostInfo currentHostInfo];
    
    if (hinfo != nil && hinfo.darwinVersion.major >= 13)
        exc_mask |= EXC_MASK_GUARD; /* Process accessed a guarded file descriptor. See also: https://devforums.apple.com/message/713907#713907 */
#endif
    
    /* Create the server */
    NSError *osError;
    PLCrashMachExceptionServer *server = [[[PLCrashMachExceptionServer alloc] initWithCallBack: callback context: context error: &osError] autorelease];
    if (server == nil) {
        plcrash_populate_error(outError, PLCrashReporterErrorOperatingSystem, @"Failed to instantiate the Mach exception server.", osError);
        return nil;
    }
    
    /* Allocate the port */
    PLCrashMachExceptionPort *port = [server exceptionPortWithMask: exc_mask error: &osError];
    if (port == nil) {
        plcrash_populate_error(outError, PLCrashReporterErrorOperatingSystem, @"Failed to instantiate the Mach exception port.", osError);
        return nil;
    }
    
    /* Register for the task */
    if (![port registerForTask: mach_task_self() previousPortSet: previousPortSet error: &osError]) {
        plcrash_populate_error(outError, PLCrashReporterErrorOperatingSystem, @"Failed to set the target task's mach exception ports.", osError);
        return nil;
    }

    return server;
}

#endif /* PLCRASH_FEATURE_MACH_EXCEPTIONS */

- (NSUInteger) retainCount
{
    if (self == sharedReporter)
        return NSUIntegerMax;
    
    return [super retainCount];
}

- (oneway void) release
{
    if (2 == [self retainCount]) // 1 ref will be removed right now and 1 ref at Storage
        [_PLCrashReporterStorage removeCrashReporter:self];
    
    [super release];
}

- (void) dealloc {
    [_config release];

#if PLCRASH_FEATURE_MACH_EXCEPTIONS
    [_machServer release];
    [_previousMachPorts release];
#endif /* PLCRASH_FEATURE_MACH_EXCEPTIONS */

    [_crashReportDirectory release];
    [_applicationIdentifier release];
    [_applicationVersion release];
    [_applicationMarketingVersion release];

    [super dealloc];
}

/**
 * Map the configuration defined @a strategy to the backing plcrash_async_symbol_strategy_t representation.
 *
 * @param strategy The strategy value to map.
 */
- (plcrash_async_symbol_strategy_t) mapToAsyncSymbolicationStrategy: (PLCrashReporterSymbolicationStrategy) strategy {
    plcrash_async_symbol_strategy_t result = PLCRASH_ASYNC_SYMBOL_STRATEGY_NONE;
    
    if (strategy == PLCrashReporterSymbolicationStrategyNone)
        return PLCRASH_ASYNC_SYMBOL_STRATEGY_NONE;
    
    if (strategy & PLCrashReporterSymbolicationStrategySymbolTable)
        result |= PLCRASH_ASYNC_SYMBOL_STRATEGY_SYMBOL_TABLE;
    
    if (strategy & PLCrashReporterSymbolicationStrategyObjC)
        result |= PLCRASH_ASYNC_SYMBOL_STRATEGY_OBJC;
    
    return result;
}

/**
 * Validate (and create if necessary) the crash reporter directory structure.
 */
- (BOOL) populateCrashReportDirectoryAndReturnError: (NSError **) outError {
    NSFileManager *fm = [NSFileManager defaultManager];
    
    /* Set up reasonable directory attributes */
    NSDictionary *attributes = [NSDictionary dictionaryWithObject: [NSNumber numberWithUnsignedLong: 0755] forKey: NSFilePosixPermissions];
    
    /* Create the top-level path */
    if (![fm fileExistsAtPath: [self crashReportDirectory]] &&
        ![fm createDirectoryAtPath: [self crashReportDirectory] withIntermediateDirectories: YES attributes: attributes error: outError])
    {
        return NO;
    }

    /* Create the queued crash report directory */
    if (![fm fileExistsAtPath: [self queuedCrashReportDirectory]] &&
        ![fm createDirectoryAtPath: [self queuedCrashReportDirectory] withIntermediateDirectories: YES attributes: attributes error: outError])
    {
        return NO;
    }

    return YES;
}

/**
 * Return the path to the crash reporter data directory.
 */
- (NSString *) crashReportDirectory {
    return _crashReportDirectory;
}


/**
 * Return the path to to-be-sent crash reports.
 */
- (NSString *) queuedCrashReportDirectory {
    return [[self crashReportDirectory] stringByAppendingPathComponent: PLCRASH_QUEUED_DIR];
}


/**
 * Return the path to live crash report (which may not yet, or ever, exist).
 */
- (NSString *) crashReportPath {
    return [[self crashReportDirectory] stringByAppendingPathComponent: PLCRASH_LIVE_CRASHREPORT];
}



@end<|MERGE_RESOLUTION|>--- conflicted
+++ resolved
@@ -85,7 +85,7 @@
     
     @synchronized ([self storageContainer])
     {
-        [[self storageContainer] addObject:reporter];
+        [[self storageContainer] addObject:[NSValue valueWithNonretainedObject:reporter]];
     }
 }
 
@@ -96,7 +96,7 @@
     
     @synchronized ([self storageContainer])
     {
-        [[self storageContainer] removeObject:reporter];
+        [[self storageContainer] removeObject:[NSValue valueWithNonretainedObject:reporter]];
     }
 }
 
@@ -110,11 +110,13 @@
 {
     @synchronized ([self storageContainer])
     {
-        for (PLCrashReporter *reporter in [self storageContainer])
+        for (NSValue *reporterValue in [self storageContainer])
         {
+            PLCrashReporter *reporter = [reporterValue nonretainedObjectValue];
+            
             NSError *internalError = nil;
             NSData *reportData = nil;
-
+            
             if (PLReportTypeCrash == handledReport.type)
             {
                 reportData = [reporter loadPendingCrashReportDataAndReturnError:&internalError];
@@ -122,7 +124,7 @@
             }
             else if (PLReportTypeException == handledReport.type)
             {
-                reportData = [reporter generateExceptionReport:handledReport.exception error:&internalError];
+                reportData = [reporter generateLiveReportWithException:handledReport.exception error:&internalError];
             }
             
             if (nil != internalError &&
@@ -280,7 +282,7 @@
  */
 static bool signal_handler_callback (int signal, siginfo_t *info, pl_ucontext_t *uap, void *context, PLCrashSignalHandlerCallback *next) {
     NSLog(@"Handling crash with signal %d...", signal);
-    
+
     plcrashreporter_handler_ctx_t *sigctx = context;
     plcrash_async_thread_state_t thread_state;
     plcrash_log_signal_info_t signal_info;
@@ -328,9 +330,10 @@
     if (crashCallbacks.handleSignal != NULL)
         crashCallbacks.handleSignal(info, uap, crashCallbacks.context);
     
-    struct _PLHandledCrashReport handledReport = { .type = PLReportTypeCrash, .exception = nil };
+    struct _PLHandledCrashReport handledReport = { .type = PLReportTypeCrash,
+        .exception = nil };
     [_PLCrashReporterStorage notifyCrashReportersWithHandledReport:handledReport];
-    
+
     return false;
 }
 
@@ -424,8 +427,16 @@
  * exception field, and triggering the signal handler.
  */
 static void uncaught_exception_handler (NSException *exception) {
-    
-    NSLog(@"Handling uncaught exception...");
+#if 0 // DevMate behaviour
+    /* Set the uncaught exception */
+    plcrash_log_writer_set_exception(&signal_handler_context.writer, exception);
+
+    /* Synchronously trigger the crash handler */
+    abort();
+    
+#else // DevMate behavior
+    
+    NSLog(@"Handling uncaught exception");
     // ignore universal access exceptions
     if ([[exception name] isEqual:NSAccessibilityException])
     {
@@ -439,12 +450,12 @@
         NSLog(@"Ignored exception: %@", [exception reason]);
         return;
     }
-
+    
     dispatch_async(dispatch_get_global_queue(DISPATCH_QUEUE_PRIORITY_DEFAULT, 0), ^{
         struct _PLHandledCrashReport reportResult = { .type = PLReportTypeException, .exception = exception};
         [_PLCrashReporterStorage notifyCrashReportersWithHandledReport:reportResult];
     });
-
+    
     // Cocoa's default behaviour here depends on the current thread.
     // For non-main threads, Cocoa will terminate the process.
     // For the main thread, it will not.
@@ -470,6 +481,7 @@
             [NSThread sleepUntilDate:[NSDate distantFuture]];
         }
     }
+#endif
 }
 
 
@@ -837,9 +849,6 @@
  */
 - (NSData *) generateLiveReportWithThread: (thread_t) thread exception: (NSException *) exception error: (NSError **) outError {
     plcrash_log_writer_t writer;
-<<<<<<< HEAD
-    plcrash_log_writer_init(&writer, _applicationIdentifier, _applicationVersion, [self mapToAsyncSymbolicationStrategy: _config.symbolicationStrategy], true);
-=======
     plcrash_async_file_t file;
     plcrash_error_t err;
     NSData *data = nil;
@@ -847,56 +856,15 @@
     /* Open the output file */
     NSString *templateStr = [NSTemporaryDirectory() stringByAppendingPathComponent: @"live_crash_report.XXXXXX"];
     char *path = strdup([templateStr fileSystemRepresentation]);
->>>>>>> a5516975
-    
-    return [self generateLiveReportWithThread:thread writer:writer error:outError];
-}
-
-- (NSData *) generateLiveReportWithThread: (thread_t) thread writer: (plcrash_log_writer_t) writer error: (NSError **) outError {
-    NSData *data = nil;
-    @synchronized (self)
-    {
-        plcrash_async_file_t file;
-        plcrash_error_t err;
-
-<<<<<<< HEAD
-        /* Open the output file */
-        NSString *templateStr = [NSTemporaryDirectory() stringByAppendingPathComponent: @"live_crash_report.XXXXXX"];
-        char *path = strdup([templateStr fileSystemRepresentation]);
-        
-        int fd = mkstemp(path);
-        if (fd < 0) {
-            plcrash_populate_posix_error(outError, errno, NSLocalizedString(@"Failed to create temporary path", @"Error opening temporary output path"));
-            free(path);
-            goto exitdoor;
-        }
-
-        /* Initialize the output context */
-        plcrash_async_file_init(&file, fd, MAX_REPORT_BYTES);
-        
-        /* Mock up a SIGTRAP-based signal info */
-        plcrash_log_bsd_signal_info_t bsd_signal_info;
-        plcrash_log_signal_info_t signal_info;
-        bsd_signal_info.signo = SIGTRAP;
-        bsd_signal_info.code = TRAP_TRACE;
-        bsd_signal_info.address = __builtin_return_address(0);
-
-        signal_info.bsd_info = &bsd_signal_info;
-        signal_info.mach_info = NULL;
-        
-        /* Write the crash log using the already-initialized writer */
-        if (thread == pl_mach_thread_self()) {
-            struct plcr_live_report_context ctx = {
-                .writer = &writer,
-                .file = &file,
-                .info = &signal_info
-            };
-            err = plcrash_async_thread_state_current(plcr_live_report_callback, &ctx);
-        } else {
-            err = plcrash_log_writer_write(&writer, thread, &shared_image_list, &file, &signal_info, NULL);
-        }
-        plcrash_log_writer_close(&writer);
-=======
+    
+    int fd = mkstemp(path);
+    if (fd < 0) {
+        plcrash_populate_posix_error(outError, errno, NSLocalizedString(@"Failed to create temporary path", @"Error opening temporary output path"));
+        free(path);
+
+        return nil;
+    }
+
     /* Initialize the output context */
     plcrash_log_writer_init(&writer, _applicationIdentifier, _applicationVersion, _applicationMarketingVersion, [self mapToAsyncSymbolicationStrategy: _config.symbolicationStrategy], true);
     plcrash_async_file_init(&file, fd, MAX_REPORT_BYTES);
@@ -956,50 +924,26 @@
         data = nil;
         goto cleanup;
     }
->>>>>>> a5516975
-
-        /* Flush the data */
-        plcrash_async_file_flush(&file);
-        plcrash_async_file_close(&file);
-
-<<<<<<< HEAD
-        /* Check for write failure */
-        if (err != PLCRASH_ESUCCESS) {
-            NSLog(@"Write failed with error %s", plcrash_async_strerror(err));
-            plcrash_populate_error(outError, PLCrashReporterErrorUnknown, @"Failed to write the crash report to disk", nil);
-            data = nil;
-            goto cleanup;
-        }
-=======
+
+    data = [NSData dataWithContentsOfFile: [NSString stringWithUTF8String: path]];
+    if (data == nil) {
+        /* This should only happen if our data is deleted out from under us */
+        plcrash_populate_error(outError, PLCrashReporterErrorUnknown, NSLocalizedString(@"Unable to open live crash report for reading", nil), nil);
+        goto cleanup;
+    }
+
 cleanup:
     /* Finished -- clean up. */
     plcrash_log_writer_free(&writer);
     plcrash_async_dynloader_free(loader);
     plcrash_async_allocator_free(allocator);
->>>>>>> a5516975
-
-        data = [NSData dataWithContentsOfFile: [NSString stringWithUTF8String: path]];
-        if (data == nil) {
-            /* This should only happen if our data is deleted out from under us */
-            plcrash_populate_error(outError, PLCrashReporterErrorUnknown, NSLocalizedString(@"Unable to open live crash report for reading", nil), nil);
-            goto cleanup;
-        }
-
-    cleanup:
-        /* Finished -- clean up. */
-        plcrash_log_writer_free(&writer);
-
-        if (unlink(path) != 0) {
-            /* This shouldn't fail, but if it does, there's no use in returning nil */
-            NSLog(@"Failure occured deleting live crash report: %s", strerror(errno));
-        }
-
-        free(path);
-        
-    exitdoor:
-        ;
-    }
-    
+
+    if (unlink(path) != 0) {
+        /* This shouldn't fail, but if it does, there's no use in returning nil */
+        NSLog(@"Failure occured deleting live crash report: %s", strerror(errno));
+    }
+
+    free(path);
     return data;
 }
 
@@ -1032,17 +976,6 @@
     return [self generateLiveReportWithException: nil error: outError];
 }
 
-- (NSData *) generateExceptionReport: (NSException *) exception error: (NSError **) outError
-{
-    plcrash_log_writer_t writer;
-    plcrash_log_writer_init(&writer, _applicationIdentifier, _applicationVersion, [self mapToAsyncSymbolicationStrategy: _config.symbolicationStrategy], true);
-    plcrash_log_writer_set_exception(&writer, exception);
-    
-    return [self generateLiveReportWithThread: pl_mach_thread_self()
-                                       writer: writer
-                                        error: outError];
-}
-
 
 - (NSData *) generateLiveReportWithException: (NSException *)exception error: (NSError **) outError {
     return [self generateLiveReportWithThread: pl_mach_thread_self() exception: exception error: outError];
@@ -1117,7 +1050,7 @@
     _crashReportDirectory = [[[cacheDir stringByAppendingPathComponent: PLCRASH_CACHE_DIR] stringByAppendingPathComponent: appIdPath] retain];
     
     [_PLCrashReporterStorage addCrashReporter:self];
-    
+
     return self;
 }
 
@@ -1231,23 +1164,9 @@
 
 #endif /* PLCRASH_FEATURE_MACH_EXCEPTIONS */
 
-- (NSUInteger) retainCount
-{
-    if (self == sharedReporter)
-        return NSUIntegerMax;
-    
-    return [super retainCount];
-}
-
-- (oneway void) release
-{
-    if (2 == [self retainCount]) // 1 ref will be removed right now and 1 ref at Storage
-        [_PLCrashReporterStorage removeCrashReporter:self];
-    
-    [super release];
-}
-
 - (void) dealloc {
+    [_PLCrashReporterStorage removeCrashReporter:self];
+    
     [_config release];
 
 #if PLCRASH_FEATURE_MACH_EXCEPTIONS

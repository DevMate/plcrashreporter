/*
 * Copyright (c) 2013 Plausible Labs Cooperative, Inc.
 * All rights reserved.
 *
 * Permission is hereby granted, free of charge, to any person
 * obtaining a copy of this software and associated documentation
 * files (the "Software"), to deal in the Software without
 * restriction, including without limitation the rights to use,
 * copy, modify, merge, publish, distribute, sublicense, and/or sell
 * copies of the Software, and to permit persons to whom the
 * Software is furnished to do so, subject to the following
 * conditions:
 *
 * The above copyright notice and this permission notice shall be
 * included in all copies or substantial portions of the Software.
 *
 * THE SOFTWARE IS PROVIDED "AS IS", WITHOUT WARRANTY OF ANY KIND,
 * EXPRESS OR IMPLIED, INCLUDING BUT NOT LIMITED TO THE WARRANTIES
 * OF MERCHANTABILITY, FITNESS FOR A PARTICULAR PURPOSE AND
 * NONINFRINGEMENT. IN NO EVENT SHALL THE AUTHORS OR COPYRIGHT
 * HOLDERS BE LIABLE FOR ANY CLAIM, DAMAGES OR OTHER LIABILITY,
 * WHETHER IN AN ACTION OF CONTRACT, TORT OR OTHERWISE, ARISING
 * FROM, OUT OF OR IN CONNECTION WITH THE SOFTWARE OR THE USE OR
 * OTHER DEALINGS IN THE SOFTWARE.
 */

#include <inttypes.h>

#include "dwarf_stack.hpp"
#include "dwarf_opstream.hpp"

#include "PLCrashAsyncDwarfExpression.hpp"
#include "PLCrashAsyncDwarfPrimitives.hpp"

#include "PLCrashFeatureConfig.h"

#if PLCRASH_FEATURE_UNWIND_DWARF

using namespace plcrash::async;

/**
 * @internal
 * @ingroup plcrash_async_dwarf
 * @{
 */

/**
 * Evaluate a DWARF expression, as defined in the DWARF 4 Specification, Section 2.5. This
 * internal implementation is templated to support 32-bit and 64-bit evaluation.
 *
 * @param mobj The memory object from which the expression opcodes will be read.
 * @param task The task from which any DWARF expression memory loads will be performed.
 * @param thread_state The thread state against which the expression will be evaluated.
 * @param byteorder The byte order of the data referenced by @a mobj and @a thread_state.
 * @param address The task-relative address within @a mobj at which the opcodes will be fetched.
 * @param offset An offset to be applied to @a address.
 * @param length The total length of the opcodes readable at @a address + @a offset.
 * @param initial_state Initial set of values to be pushed onto the evaluation stack. The values will be pushed
 * on their natural order; eg, the top of the stack will be the last value in this array. If the initial stack
 * state should be empty, this value may be NULL, and @a initial_count should be 0.
 * @param initial_count Number of values in the @a initial_state array.
 * @param[out] result On success, the evaluation result. As per DWARF 3 section 2.5.1, this will be
 * the top-most element on the evaluation stack. If the stack is empty, an error will be returned
 * and no value will be written to this parameter.
 *
 * @return Returns PLCRASH_ESUCCESS on success, or an appropriate plcrash_error_t values
 * on failure. If an invalid opcode is detected, PLCRASH_ENOTSUP will be returned. If the stack
 * is empty upon termination of evaluation, PLCRASH_EINVAL will be returned.
 *
 * @todo Consider defining updated status codes or error handling to provide more structured
 * error data on failure.
 */
template <typename machine_ptr, typename machine_ptr_s>
plcrash_error_t plcrash_async_dwarf_expression_eval (plcrash_async_mobject_t *mobj,
                                                     task_t task,
                                                     const plcrash_async_thread_state_t *thread_state,
                                                     const plcrash_async_byteorder_t *byteorder,
                                                     pl_vm_address_t address,
                                                     pl_vm_off_t offset,
                                                     pl_vm_size_t length,
                                                     machine_ptr initial_state[],
                                                     size_t initial_count,
                                                     machine_ptr *result)
{
    // TODO: Review the use of an up-to-800 byte stack allocation; we may want to replace this with
    // use of the new async-safe allocator.
    dwarf_stack<machine_ptr, 100> stack;
    dwarf_opstream opstream;
    plcrash_error_t err;

    /* Configure the opstream */
    if ((err = opstream.init(mobj, byteorder, address, offset, length)) != PLCRASH_ESUCCESS)
        return err;
    
    /*
     * Note that the below value macros all cast data to the appropriate target machine word size.
     * This will result in overflows, as defined in the DWARF specification; the unsigned overflow
     * behavior is defined, and as per DWARF and C, the signed overflow behavior is not.
     */
    
    /* A position-advancing read macro that uses GCC/clang's compound statement value extension, returning PLCRASH_EINVAL
     * if the read extends beyond the mapped range. */
#define dw_expr_read_int(_type) ({ \
    _type v; \
    if (!opstream.read_intU<_type>(&v)) { \
        PLCF_DEBUG("Read of size %zu exceeds mapped range", sizeof(v)); \
        return PLCRASH_EINVAL; \
    } \
    v; \
})
    
    /* A position-advancing uleb128 read macro that uses GCC/clang's compound statement value extension, returning an error
     * if the read fails. */
#define dw_expr_read_uleb128() ({ \
    uint64_t v; \
    if (!opstream.read_uleb128(&v)) { \
        PLCF_DEBUG("Read of ULEB128 value failed"); \
        return PLCRASH_EINVAL; \
    } \
    (machine_ptr) v; \
})

    /* A position-advancing sleb128 read macro that uses GCC/clang's compound statement value extension, returning an error
     * if the read fails. */
#define dw_expr_read_sleb128() ({ \
    int64_t v; \
    if (!opstream.read_sleb128(&v)) { \
        PLCF_DEBUG("Read of SLEB128 value failed"); \
        return PLCRASH_EINVAL; \
    } \
    (machine_ptr_s) v; \
})

    /* Macro to fetch register valeus; handles unsupported register numbers and missing registers values */
#define dw_thread_regval(dw_regnum) ({ \
    plcrash_regnum_t rn; \
	uint64_t _dw_regnum = dw_regnum; \
    if (!plcrash_async_thread_state_map_dwarf_to_reg(thread_state, _dw_regnum, &rn)) { \
        PLCF_DEBUG("Unsupported DWARF register value of 0x%" PRIx64, _dw_regnum);\
        return PLCRASH_ENOTSUP; \
    } \
\
    if (!plcrash_async_thread_state_has_reg(thread_state, rn)) { \
        PLCF_DEBUG("Register value of %s unavailable in the current frame.", plcrash_async_thread_state_get_reg_name(thread_state, rn)); \
        return PLCRASH_ENOTFOUND; \
    } \
\
    plcrash_greg_t val = plcrash_async_thread_state_get_reg(thread_state, rn); \
    (machine_ptr) val; \
})

    /* A push macro that handles reporting of stack overflow errors */
#define dw_expr_push(v) if (!stack.push(v)) { \
    PLCF_DEBUG("Hit stack limit; cannot push further values"); \
    return PLCRASH_EINTERNAL; \
}
    
    /* A pop macro that handles reporting of stack underflow errors */
#define dw_expr_pop(v) if (!stack.pop(v)) { \
    PLCF_DEBUG("Pop on an empty stack"); \
    return PLCRASH_EINTERNAL; \
}
    
    /* Populate the initial state */
    for (size_t i = 0; i < initial_count; i++)
        dw_expr_push(initial_state[i]);

    uint8_t opcode;
    while (opstream.read_intU(&opcode)) {
        switch (opcode) {
            case DW_OP_lit0:
            case DW_OP_lit1:
            case DW_OP_lit2:
            case DW_OP_lit3:
            case DW_OP_lit4:
            case DW_OP_lit5:
            case DW_OP_lit6:
            case DW_OP_lit7:
            case DW_OP_lit8:
            case DW_OP_lit9:
            case DW_OP_lit10:
            case DW_OP_lit11:
            case DW_OP_lit12:
            case DW_OP_lit13:
            case DW_OP_lit14:
            case DW_OP_lit15:
            case DW_OP_lit16:
            case DW_OP_lit17:
            case DW_OP_lit18:
            case DW_OP_lit19:
            case DW_OP_lit20:
            case DW_OP_lit21:
            case DW_OP_lit22:
            case DW_OP_lit23:
            case DW_OP_lit24:
            case DW_OP_lit25:
            case DW_OP_lit26:
            case DW_OP_lit27:
            case DW_OP_lit28:
            case DW_OP_lit29:
            case DW_OP_lit30:
            case DW_OP_lit31:
                dw_expr_push(opcode-DW_OP_lit0);
                break;
                
            case DW_OP_const1u:
                dw_expr_push(dw_expr_read_int(uint8_t));
                break;

            case DW_OP_const1s:
                dw_expr_push(dw_expr_read_int(int8_t));
                break;
                
            case DW_OP_const2u:
                dw_expr_push(dw_expr_read_int(uint16_t));
                break;
                
            case DW_OP_const2s:
                dw_expr_push((int16_t)dw_expr_read_int(int16_t));
                break;
                
            case DW_OP_const4u:
                dw_expr_push(dw_expr_read_int(uint32_t));
                break;
                
            case DW_OP_const4s:
                dw_expr_push((int32_t) dw_expr_read_int(int32_t));
                break;
                
            case DW_OP_const8u:
                dw_expr_push(dw_expr_read_int(uint64_t));
                break;
                
            case DW_OP_const8s:
                dw_expr_push((int64_t) dw_expr_read_int(int64_t));
                break;
                
            case DW_OP_constu:
                dw_expr_push(dw_expr_read_uleb128());
                break;
                
            case DW_OP_consts:
                dw_expr_push(dw_expr_read_sleb128());
                break;
                
            case DW_OP_breg0:
			case DW_OP_breg1:
			case DW_OP_breg2:
			case DW_OP_breg3:
			case DW_OP_breg4:
			case DW_OP_breg5:
			case DW_OP_breg6:
			case DW_OP_breg7:
			case DW_OP_breg8:
			case DW_OP_breg9:
			case DW_OP_breg10:
			case DW_OP_breg11:
			case DW_OP_breg12:
			case DW_OP_breg13:
			case DW_OP_breg14:
			case DW_OP_breg15:
			case DW_OP_breg16:
			case DW_OP_breg17:
			case DW_OP_breg18:
			case DW_OP_breg19:
			case DW_OP_breg20:
			case DW_OP_breg21:
			case DW_OP_breg22:
			case DW_OP_breg23:
			case DW_OP_breg24:
			case DW_OP_breg25:
			case DW_OP_breg26:
			case DW_OP_breg27:
			case DW_OP_breg28:
			case DW_OP_breg29:
			case DW_OP_breg30:
			case DW_OP_breg31:
                dw_expr_push(dw_thread_regval(opcode - DW_OP_breg0) + dw_expr_read_sleb128());
                break;
                
            case DW_OP_bregx:
<<<<<<< HEAD
                dw_expr_push(dw_thread_regval(dw_expr_read_sleb128()) + dw_expr_read_sleb128());
=======
                dw_expr_push(dw_thread_regval(dw_expr_read_uleb128()) + dw_expr_read_sleb128());
>>>>>>> 5ae3b0a7
                break;
                
            case DW_OP_dup:
                if (!stack.dup()) {
                    PLCF_DEBUG("DW_OP_dup on an empty stack");
                    return PLCRASH_EINVAL;
                }
                break;
                
            case DW_OP_drop: {
                if (!stack.drop()) {
                    PLCF_DEBUG("DW_OP_drop on an empty stack");
                    return PLCRASH_EINVAL;
                }
                break;
            }
                
            case DW_OP_pick:
                if (!stack.pick(dw_expr_read_int(uint8_t))) {
                    PLCF_DEBUG("DW_OP_pick on invalid index");
                    return PLCRASH_EINVAL;
                }
                break;

            case DW_OP_over:
                if (!stack.pick(1)) {
                    PLCF_DEBUG("DW_OP_over on stack with < 2 elements");
                    return PLCRASH_EINVAL;
                }
                break;
                
            case DW_OP_swap:
                if (!stack.swap()) {
                    PLCF_DEBUG("DW_OP_swap on stack with < 2 elements");
                    return PLCRASH_EINVAL;
                }
                break;
                
            case DW_OP_rot:
                if (!stack.rotate()) {
                    PLCF_DEBUG("DW_OP_rot on stack with < 3 elements");
                    return PLCRASH_EINVAL;
                }
                break;
            
                
            case DW_OP_xderef:
                /* This is identical to deref, except that it consumes an additional stack value
                 * containing the address space of the address. We don't support any systems with multiple
                 * address spaces, so we simply excise this value from the stack and fall through to the
                 * deref implementation */

                /* Move the address space value to the top of the stack, and then drop it */
                if (!stack.swap()) {
                    PLCF_DEBUG("DW_OP_xderef on stack with < 2 elements");
                    return PLCRASH_EINVAL;
                }
                
                /* This can't fail after the swap suceeded */
                stack.drop();
                PLCR_FALLTHROUGH;
                
            case DW_OP_deref: {
                machine_ptr addr;
                machine_ptr value;

                dw_expr_pop(&addr);
                if ((err = plcrash_async_task_memcpy(task, addr, 0, &value, sizeof(value))) != PLCRASH_ESUCCESS) {
                    PLCF_DEBUG("DW_OP_deref referenced an invalid target address 0x%" PRIx64, (uint64_t) addr);
                    return err;
                }

                dw_expr_push(value);
                
                break;
            }
            case DW_OP_xderef_size:
                /* This is identical to deref_size, except that it consumes an additional stack value
                 * containing the address space of the address. We don't support any systems with multiple
                 * address spaces, so we simply excise this value from the stack and fall through to the
                 * deref implementation */
                
                /* Move the address space value to the top of the stack, and then drop it */
                if (!stack.swap()) {
                    PLCF_DEBUG("DW_OP_xderef_size on stack with < 2 elements");
                    return PLCRASH_EINVAL;
                }

                /* This can't fail after the swap suceeded */
                stack.drop();
                PLCR_FALLTHROUGH;

            case DW_OP_deref_size: {
                /* Fetch the target size */
                uint8_t size = dw_expr_read_int(uint8_t);
                if (size > sizeof(machine_ptr)) {
                    PLCF_DEBUG("DW_OP_deref_size specified a size larger than the native machine word");
                    return PLCRASH_EINVAL;
                }
                
                /* Pop the address from the stack */
                machine_ptr addr;
                dw_expr_pop(&addr);

                /* Perform the read */
                #define readval(_type) case sizeof(_type): { \
                    _type r; \
                    if ((err = plcrash_async_task_memcpy(task, (pl_vm_address_t)addr, 0, &r, sizeof(_type))) != PLCRASH_ESUCCESS) { \
                        PLCF_DEBUG("DW_OP_deref_size referenced an invalid target address 0x%" PRIx64, (uint64_t) addr); \
                        return err; \
                    } \
                    value = r; \
                    break; \
                }
                machine_ptr value = 0;
                switch (size) {
                    readval(uint8_t);
                    readval(uint16_t);
                    readval(uint32_t);
                    readval(uint64_t);

                    default:
                        PLCF_DEBUG("DW_OP_deref_size specified an unsupported size of %" PRIu8, size);
                        return PLCRASH_EINVAL;
                }
                #undef readval

                dw_expr_push(value);
                
                break;
            }
                
            case DW_OP_abs: {
                machine_ptr_s v;
                dw_expr_pop((machine_ptr *)&v);
                if (v < 0) {
                    dw_expr_push(-v);
                } else {
                    dw_expr_push(v);
                }
                break;
            }

            case DW_OP_and: {
                machine_ptr v1, v2;
                dw_expr_pop(&v1);
                dw_expr_pop(&v2);                
                dw_expr_push(v1 & v2);
                break;
            }
                
            case DW_OP_div: {
                machine_ptr_s divisor;
                machine_ptr dividend;
                
                dw_expr_pop((machine_ptr *) &divisor);
                dw_expr_pop(&dividend);
                
                if (divisor == 0) {
                    PLCF_DEBUG("DW_OP_div attempted divide by zero");
                    return PLCRASH_EINVAL;
                }
                
                machine_ptr quotient = dividend / divisor;
                dw_expr_push(quotient);
                break;
            }
                
            case DW_OP_minus: {
                machine_ptr minuend, subtrahend;
                
                dw_expr_pop(&subtrahend);
                dw_expr_pop(&minuend);
                dw_expr_push(minuend - subtrahend);
                break;
            }
                
            case DW_OP_mod: {
                machine_ptr divisor;
                machine_ptr dividend;
                
                dw_expr_pop(&divisor);
                dw_expr_pop(&dividend);
                
                if (divisor == 0) {
                    PLCF_DEBUG("DW_OP_mod attempted divide by zero");
                    return PLCRASH_EINVAL;
                }
                
                machine_ptr remainder = dividend % divisor;
                dw_expr_push(remainder);
                break;
            }
                
            case DW_OP_mul: {
                machine_ptr v1, v2;
                dw_expr_pop(&v1);
                dw_expr_pop(&v2);
                dw_expr_push(v1 * v2);
                break;
            }
                
            case DW_OP_neg: {
                machine_ptr_s svalue;
                dw_expr_pop((machine_ptr *) &svalue);
                dw_expr_push(0 - svalue);
                break;
            }
                
            case DW_OP_not: {
                machine_ptr v;
                dw_expr_pop(&v);
                dw_expr_push(~v);
                break;
            }
                
            case DW_OP_or: {
                machine_ptr v1, v2;
                dw_expr_pop(&v1);
                dw_expr_pop(&v2);
                dw_expr_push(v1 | v2);
                break;
            }
                
            case DW_OP_plus: {
                machine_ptr v1, v2;
                dw_expr_pop(&v1);
                dw_expr_pop(&v2);
                dw_expr_push(v1 + v2);
                break;
            }
                
            case DW_OP_plus_uconst: {
                machine_ptr v1 = dw_expr_read_uleb128();
                machine_ptr v2;
                
                dw_expr_pop(&v2);
                dw_expr_push(v1 + v2);
                break;
            }
                
            case DW_OP_shl: {
                machine_ptr shift;
                machine_ptr value;
                
                dw_expr_pop(&shift);
                dw_expr_pop(&value);
                
                dw_expr_push(value << shift);
                break;
            }
                
            case DW_OP_shr: {
                machine_ptr shift;
                machine_ptr value;
                
                dw_expr_pop(&shift);
                dw_expr_pop(&value);
                
                dw_expr_push(value >> shift);
                break;
            }
                
            case DW_OP_shra: {
                machine_ptr shift;
                machine_ptr_s value;
                
                dw_expr_pop(&shift);
                dw_expr_pop((machine_ptr *)&value);
                
                dw_expr_push(value >> shift);
                break;
            }
                
            case DW_OP_xor: {
                machine_ptr v1, v2;
                
                dw_expr_pop(&v1);
                dw_expr_pop(&v2);
                
                dw_expr_push(v1 ^ v2);
                break;
            }
                
            case DW_OP_le: {
                machine_ptr v1, v2;
                
                dw_expr_pop(&v1);
                dw_expr_pop(&v2);
                
                dw_expr_push((v2 <= v1));
                break;
            }

            case DW_OP_ge: {
                machine_ptr v1, v2;
                
                dw_expr_pop(&v1);
                dw_expr_pop(&v2);
                
                dw_expr_push((v2 >= v1));
                break;
            }
                
            case DW_OP_eq: {
                machine_ptr v1, v2;
                
                dw_expr_pop(&v1);
                dw_expr_pop(&v2);
                
                dw_expr_push((v2 == v1));
                break;
            }
    
            case DW_OP_lt: {
                machine_ptr v1, v2;
                
                dw_expr_pop(&v1);
                dw_expr_pop(&v2);
                
                dw_expr_push((v2 < v1));
                break;
            }

            case DW_OP_gt: {
                machine_ptr v1, v2;
                
                dw_expr_pop(&v1);
                dw_expr_pop(&v2);
                
                dw_expr_push((v2 > v1));
                break;
            }

            case DW_OP_ne: {
                machine_ptr v1, v2;
                
                dw_expr_pop(&v1);
                dw_expr_pop(&v2);
                
                dw_expr_push((v2 != v1));
                break;
            }
                
            case DW_OP_skip: {
                int16_t skipOffset = dw_expr_read_int(int16_t);
                if (!opstream.skip(skipOffset)) {
                    PLCF_DEBUG("DW_OP_skip offset %" PRId16 " falls outside of opcode range", skipOffset);
                    return PLCRASH_EINVAL;
                }
                break;
            }
                
            case DW_OP_bra: {
                int16_t skipOffset = dw_expr_read_int(int16_t);
                machine_ptr cond;

                dw_expr_pop(&cond);
                if (cond != 0) {
                    if (!opstream.skip(skipOffset)) {
                        PLCF_DEBUG("DW_OP_bra offset %" PRId16 " falls outside of opcode range", skipOffset);
                        return PLCRASH_EINVAL;
                    }
                }
                break;
            }

            case DW_OP_nop: // no-op
                break;
                
            // Not implemented -- fall through
            case DW_OP_fbreg:
                /* Unimplemented */
                
            case DW_OP_call2:
            case DW_OP_call4:
            case DW_OP_call_ref:
                /*
                 * As per DWARF 3, Section 6.4.2 Call Frame Instructions DW_OP_call2, DW_OP_call4 and DW_OP_call_ref operators
                 * are not meaningful in an operand of these instructions because there is no mapping from call frame information
                 * to any corresponding debugging compilation unit information, thus there is no way to interpret the call offset.
                 *
                 * If this implementation is further extended for use outside of CFI evaluation, this opcode should be implemented.
                */

            case DW_OP_push_object_address:
                /*
                 * As per DWARF 3, Section 6.4.2 Call Frame Instructions, DW_OP_push_object_address is not meaningful in an operand of these
                 * instructions because there is no object context to provide a value to push.
                 *
                 * If this implementation is further extended for use outside of CFI evaluation, this opcode should be implemented.
                 */

            case DW_OP_form_tls_address:
                /* The structure of TLS data on Darwin is implementation private. */
                
            case DW_OP_call_frame_cfa:
                /*
                 * As per DWARF 3, Section 6.4.2 Call Frame Instructions, DW_OP_call_frame_cfa is not meaningful in an operand of these
                 * instructions because its use would be circular.
                 *
                 * If this implementation is further extended for use outside of CFI evaluation, this opcode should be implemented.
                 */
                
            default:
                PLCF_DEBUG("Unsupported opcode 0x%" PRIx8, opcode);
                return PLCRASH_ENOTSUP;
        }
    }

    /* Provide the result */
    if (!stack.pop(result)) {
        PLCF_DEBUG("Expression did not provide a result value.");
        return PLCRASH_EINVAL;
    }

#undef dw_expr_read
#undef dw_expr_push
    return PLCRASH_ESUCCESS;
}

/* Provide explicit 32/64-bit instantiations */
template plcrash_error_t plcrash_async_dwarf_expression_eval<uint32_t, int32_t> (plcrash_async_mobject_t *mobj,
                                                                                 task_t task,
                                                                                 const plcrash_async_thread_state_t *thread_state,
                                                                                 const plcrash_async_byteorder_t *byteorder,
                                                                                 pl_vm_address_t address,
                                                                                 pl_vm_off_t offset,
                                                                                 pl_vm_size_t length,
                                                                                 uint32_t initial_state[],
                                                                                 size_t initial_count,
                                                                                 uint32_t *result);

template plcrash_error_t plcrash_async_dwarf_expression_eval<uint64_t, int64_t> (plcrash_async_mobject_t *mobj,
                                                                                 task_t task,
                                                                                 const plcrash_async_thread_state_t *thread_state,
                                                                                 const plcrash_async_byteorder_t *byteorder,
                                                                                 pl_vm_address_t address,
                                                                                 pl_vm_off_t offset,
                                                                                 pl_vm_size_t length,
                                                                                 uint64_t initial_state[],
                                                                                 size_t initial_count,
                                                                                 uint64_t *result);
/**
 * @}
 */

#endif /* PLCRASH_FEATURE_UNWIND_DWARF */<|MERGE_RESOLUTION|>--- conflicted
+++ resolved
@@ -279,11 +279,7 @@
                 break;
                 
             case DW_OP_bregx:
-<<<<<<< HEAD
-                dw_expr_push(dw_thread_regval(dw_expr_read_sleb128()) + dw_expr_read_sleb128());
-=======
                 dw_expr_push(dw_thread_regval(dw_expr_read_uleb128()) + dw_expr_read_sleb128());
->>>>>>> 5ae3b0a7
                 break;
                 
             case DW_OP_dup:

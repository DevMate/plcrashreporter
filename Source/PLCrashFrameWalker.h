--- conflicted
+++ resolved
@@ -29,17 +29,12 @@
 #ifndef PLCRASH_FRAMEWALKER_H
 #define PLCRASH_FRAMEWALKER_H
 
-<<<<<<< HEAD
 #ifdef __cplusplus
 extern "C" {
 #endif
 
 #include <sys/ucontext.h>
 #include <pthread.h>
-=======
-#import <sys/ucontext.h>
-#import <pthread.h>
->>>>>>> 5ae3b0a7
 
 #include <stdint.h>
 #include <stdbool.h>

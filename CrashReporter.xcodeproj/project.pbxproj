--- conflicted
+++ resolved
@@ -552,8 +552,6 @@
 		05CD36D40EF25717000FDE88 /* PLCrashLogWriterEncoding.c in Sources */ = {isa = PBXBuildFile; fileRef = 05CD36CD0EF25717000FDE88 /* PLCrashLogWriterEncoding.c */; };
 		05CD36D50EF25717000FDE88 /* PLCrashLogWriterEncoding.h in Headers */ = {isa = PBXBuildFile; fileRef = 05CD36CC0EF25717000FDE88 /* PLCrashLogWriterEncoding.h */; };
 		05CD36D60EF25717000FDE88 /* PLCrashLogWriterEncoding.c in Sources */ = {isa = PBXBuildFile; fileRef = 05CD36CD0EF25717000FDE88 /* PLCrashLogWriterEncoding.c */; };
-<<<<<<< HEAD
-=======
 		05D0AE2E1B45EE2000296632 /* XCTestRunner.mm in Sources */ = {isa = PBXBuildFile; fileRef = 05D0AE2D1B45EE0900296632 /* XCTestRunner.mm */; };
 		05D0AE2F1B45EE3000296632 /* XCTestRunner.mm in Sources */ = {isa = PBXBuildFile; fileRef = 05D0AE2D1B45EE0900296632 /* XCTestRunner.mm */; };
 		05D0AE301B45EE3C00296632 /* XCTestRunner.mm in Sources */ = {isa = PBXBuildFile; fileRef = 05D0AE2D1B45EE0900296632 /* XCTestRunner.mm */; };
@@ -571,7 +569,6 @@
 		05D8FE5816ACC8CD000ED70C /* AsyncAllocatorTests.mm in Sources */ = {isa = PBXBuildFile; fileRef = 05D8FE5716ACC8CD000ED70C /* AsyncAllocatorTests.mm */; };
 		05D8FE5916ACC8CD000ED70C /* AsyncAllocatorTests.mm in Sources */ = {isa = PBXBuildFile; fileRef = 05D8FE5716ACC8CD000ED70C /* AsyncAllocatorTests.mm */; };
 		05D8FE5A16ACC8CD000ED70C /* AsyncAllocatorTests.mm in Sources */ = {isa = PBXBuildFile; fileRef = 05D8FE5716ACC8CD000ED70C /* AsyncAllocatorTests.mm */; };
->>>>>>> 73f4ad5a
 		05D9E5451676598200B39833 /* PLCrashReportStackFrameInfo.h in Headers */ = {isa = PBXBuildFile; fileRef = 05D9E5431676598200B39833 /* PLCrashReportStackFrameInfo.h */; };
 		05D9E5471676598200B39833 /* PLCrashReportStackFrameInfo.h in Headers */ = {isa = PBXBuildFile; fileRef = 05D9E5431676598200B39833 /* PLCrashReportStackFrameInfo.h */; };
 		05D9E5481676598200B39833 /* PLCrashReportStackFrameInfo.h in Headers */ = {isa = PBXBuildFile; fileRef = 05D9E5431676598200B39833 /* PLCrashReportStackFrameInfo.h */; };
@@ -1372,8 +1369,6 @@
 		05CD36480EF247A9000FDE88 /* PLCrashAsyncTests.m */ = {isa = PBXFileReference; fileEncoding = 4; lastKnownFileType = sourcecode.c.objc; path = PLCrashAsyncTests.m; sourceTree = "<group>"; };
 		05CD36CC0EF25717000FDE88 /* PLCrashLogWriterEncoding.h */ = {isa = PBXFileReference; fileEncoding = 4; lastKnownFileType = sourcecode.c.h; path = PLCrashLogWriterEncoding.h; sourceTree = "<group>"; };
 		05CD36CD0EF25717000FDE88 /* PLCrashLogWriterEncoding.c */ = {isa = PBXFileReference; fileEncoding = 4; lastKnownFileType = sourcecode.c.c; path = PLCrashLogWriterEncoding.c; sourceTree = "<group>"; };
-<<<<<<< HEAD
-=======
 		05D0AE2A1B45EE0900296632 /* catch.hpp */ = {isa = PBXFileReference; lastKnownFileType = sourcecode.cpp.h; path = catch.hpp; sourceTree = "<group>"; };
 		05D0AE2B1B45EE0900296632 /* LICENSE_1_0.txt */ = {isa = PBXFileReference; lastKnownFileType = text; path = LICENSE_1_0.txt; sourceTree = "<group>"; };
 		05D0AE2C1B45EE0900296632 /* README.txt */ = {isa = PBXFileReference; lastKnownFileType = text; path = README.txt; sourceTree = "<group>"; };
@@ -1383,7 +1378,6 @@
 		05D8FE4B16ACAA6E000ED70C /* AsyncAllocator.cpp */ = {isa = PBXFileReference; fileEncoding = 4; lastKnownFileType = sourcecode.cpp.cpp; path = AsyncAllocator.cpp; sourceTree = "<group>"; };
 		05D8FE5316ACAA81000ED70C /* AsyncAllocator.hpp */ = {isa = PBXFileReference; fileEncoding = 4; lastKnownFileType = sourcecode.cpp.h; path = AsyncAllocator.hpp; sourceTree = "<group>"; };
 		05D8FE5716ACC8CD000ED70C /* AsyncAllocatorTests.mm */ = {isa = PBXFileReference; fileEncoding = 4; lastKnownFileType = sourcecode.cpp.objcpp; path = AsyncAllocatorTests.mm; sourceTree = "<group>"; };
->>>>>>> 73f4ad5a
 		05D9E5431676598200B39833 /* PLCrashReportStackFrameInfo.h */ = {isa = PBXFileReference; fileEncoding = 4; lastKnownFileType = sourcecode.c.h; path = PLCrashReportStackFrameInfo.h; sourceTree = "<group>"; };
 		05D9E5441676598200B39833 /* PLCrashReportStackFrameInfo.m */ = {isa = PBXFileReference; fileEncoding = 4; lastKnownFileType = sourcecode.c.objc; path = PLCrashReportStackFrameInfo.m; sourceTree = "<group>"; };
 		05D9E54E16765A0200B39833 /* PLCrashReportRegisterInfo.h */ = {isa = PBXFileReference; fileEncoding = 4; lastKnownFileType = sourcecode.c.h; path = PLCrashReportRegisterInfo.h; sourceTree = "<group>"; };
@@ -2026,12 +2020,9 @@
 				0576DAC91B41EA12000BCA73 /* DynamicLoaderTests.mm */,
 				05D0AE3D1B4B16AA00296632 /* STL Compat */,
 				05A17DC316D7F7FB00888448 /* Thread State */,
-<<<<<<< HEAD
-=======
 				0576DA741B3DC1CD000BCA73 /* Locking */,
 				05D8FE4916ACAA44000ED70C /* Allocator */,
 				0576DACD1B42F329000BCA73 /* Reference Counting */,
->>>>>>> 73f4ad5a
 				05A5E28517C0411F008A75E5 /* Linked List */,
 				05BB4CA0166D40B90075171B /* Memory Objects */,
 				05BB4C9F166D40AD0075171B /* Symbolication */,
@@ -2059,8 +2050,6 @@
 			name = "Host and Process Info";
 			sourceTree = "<group>";
 		};
-<<<<<<< HEAD
-=======
 		05D0AE291B45EE0900296632 /* Catch */ = {
 			isa = PBXGroup;
 			children = (
@@ -2098,7 +2087,6 @@
 			name = Allocator;
 			sourceTree = "<group>";
 		};
->>>>>>> 73f4ad5a
 		05D9E5411676596200B39833 /* Stack Frame Info */ = {
 			isa = PBXGroup;
 			children = (
@@ -2391,10 +2379,7 @@
 				05771CE313683EDD001DE4B1 /* PLCrashReportMachineInfo.h in Headers */,
 				05771CE213683ED4001DE4B1 /* PLCrashReportProcessorInfo.h in Headers */,
 				05DEE6491636E642007E99DC /* PLCrashAsyncMObject.h in Headers */,
-<<<<<<< HEAD
-=======
 				05D8FE5516ACAA81000ED70C /* AsyncAllocator.hpp in Headers */,
->>>>>>> 73f4ad5a
 				05A17DED16DBCDBF00888448 /* PLCrashAsyncThread_x86.h in Headers */,
 				05A17DEF16DBCDBF00888448 /* PLCrashAsyncThread_arm.h in Headers */,
 				05F3CD6616DD6A58007911FB /* PLCrashFrameCompactUnwind.h in Headers */,
@@ -2604,10 +2589,7 @@
 				05EB2B1015B6FDA80066EB4D /* PLCrashReporterNSError.h in Headers */,
 				05DEE6481636E642007E99DC /* PLCrashAsyncMObject.h in Headers */,
 				0573B42D1681098E00395F2A /* PLCrashMachExceptionServer.h in Headers */,
-<<<<<<< HEAD
-=======
 				05D8FE5416ACAA81000ED70C /* AsyncAllocator.hpp in Headers */,
->>>>>>> 73f4ad5a
 				FCE45A25B973D69EE5DDE269 /* PLCrashFrameStackUnwind.h in Headers */,
 				0576DADD1B42F367000BCA73 /* shared_ptr.hpp in Headers */,
 				05A17DCE16D7F82700888448 /* PLCrashAsyncThread.h in Headers */,
@@ -3136,10 +3118,7 @@
 				05D9E55616765A0200B39833 /* PLCrashReportRegisterInfo.m in Sources */,
 				05D9E56116765D0200B39833 /* PLCrashReportSymbolInfo.m in Sources */,
 				0573B4321681098E00395F2A /* PLCrashMachExceptionServer.m in Sources */,
-<<<<<<< HEAD
-=======
 				05D8FE4E16ACAA6E000ED70C /* AsyncAllocator.cpp in Sources */,
->>>>>>> 73f4ad5a
 				FCE45962BDFEEEFAF00DA7E4 /* PLCrashFrameStackUnwind.c in Sources */,
 				0576DA8A1B3DC81B000BCA73 /* AsyncPageAllocator.cpp in Sources */,
 				05A17DC716D7F81600888448 /* PLCrashAsyncThread.c in Sources */,
@@ -3210,10 +3189,7 @@
 				05D9E55716765A0200B39833 /* PLCrashReportRegisterInfo.m in Sources */,
 				05D9E56216765D0200B39833 /* PLCrashReportSymbolInfo.m in Sources */,
 				0573B4331681098E00395F2A /* PLCrashMachExceptionServer.m in Sources */,
-<<<<<<< HEAD
-=======
 				05D8FE4F16ACAA6E000ED70C /* AsyncAllocator.cpp in Sources */,
->>>>>>> 73f4ad5a
 				FCE45AC70B3E71216D5B18D2 /* PLCrashFrameStackUnwind.c in Sources */,
 				0576DA8B1B3DC81B000BCA73 /* AsyncPageAllocator.cpp in Sources */,
 				05A17DC816D7F81600888448 /* PLCrashAsyncThread.c in Sources */,
@@ -3289,12 +3265,9 @@
 				05FDFC84168950F600463E43 /* PLCrashMachExceptionServerTests.m in Sources */,
 				052951EA1696965E006EDA8A /* PLCrashLogWriterEncodingTests.m in Sources */,
 				052951EF1696A461006EDA8A /* PLCrashLogWriterEncodingTests.proto in Sources */,
-<<<<<<< HEAD
-=======
 				0576DA941B3DC83A000BCA73 /* AsyncPageAllocatorTests.mm in Sources */,
 				05D8FE5016ACAA6E000ED70C /* AsyncAllocator.cpp in Sources */,
 				05D8FE5816ACC8CD000ED70C /* AsyncAllocatorTests.mm in Sources */,
->>>>>>> 73f4ad5a
 				05A533DE16D6ACBF00C5E2B3 /* PLCrashFrameStackUnwindTests.m in Sources */,
 				05A17DB816D7E36400888448 /* PLCrashFrameStackUnwind.c in Sources */,
 				05A17DC916D7F81600888448 /* PLCrashAsyncThread.c in Sources */,
@@ -3406,11 +3379,8 @@
 				05FDFC85168950F600463E43 /* PLCrashMachExceptionServerTests.m in Sources */,
 				052951EB1696965E006EDA8A /* PLCrashLogWriterEncodingTests.m in Sources */,
 				052951F01696A461006EDA8A /* PLCrashLogWriterEncodingTests.proto in Sources */,
-<<<<<<< HEAD
-=======
 				05D8FE5116ACAA6E000ED70C /* AsyncAllocator.cpp in Sources */,
 				05D8FE5916ACC8CD000ED70C /* AsyncAllocatorTests.mm in Sources */,
->>>>>>> 73f4ad5a
 				05A533DF16D6ACBF00C5E2B3 /* PLCrashFrameStackUnwindTests.m in Sources */,
 				05A17DB916D7E36A00888448 /* PLCrashFrameStackUnwind.c in Sources */,
 				05A7E7AF174284EE00ACA689 /* PLCrashFrameCompactUnwind.c in Sources */,
@@ -3527,11 +3497,8 @@
 				052951F11696A461006EDA8A /* PLCrashLogWriterEncodingTests.proto in Sources */,
 				0576DA961B3DC83A000BCA73 /* AsyncPageAllocatorTests.mm in Sources */,
 				058484AE1804841100A56049 /* unwind_test_arm64_frameless.S in Sources */,
-<<<<<<< HEAD
-=======
 				05D8FE5216ACAA6E000ED70C /* AsyncAllocator.cpp in Sources */,
 				05D8FE5A16ACC8CD000ED70C /* AsyncAllocatorTests.mm in Sources */,
->>>>>>> 73f4ad5a
 				05A533E016D6ACBF00C5E2B3 /* PLCrashFrameStackUnwindTests.m in Sources */,
 				05A17DBA16D7E37100888448 /* PLCrashFrameStackUnwind.c in Sources */,
 				05A7E7AE174284E700ACA689 /* PLCrashFrameCompactUnwind.c in Sources */,
@@ -3649,10 +3616,7 @@
 				0573B4301681098E00395F2A /* PLCrashMachExceptionServer.m in Sources */,
 				0576DA881B3DC81B000BCA73 /* AsyncPageAllocator.cpp in Sources */,
 				0581B521168FDB280098C103 /* mach_exc.defs in Sources */,
-<<<<<<< HEAD
-=======
 				05D8FE4C16ACAA6E000ED70C /* AsyncAllocator.cpp in Sources */,
->>>>>>> 73f4ad5a
 				FCE4550BA74D9DF923CFCD5A /* PLCrashFrameStackUnwind.c in Sources */,
 				05A17DC516D7F81600888448 /* PLCrashAsyncThread.c in Sources */,
 				05A17DF116DBD0AD00888448 /* PLCrashAsyncThread_x86.c in Sources */,
@@ -3734,10 +3698,7 @@
 				0573B4311681098E00395F2A /* PLCrashMachExceptionServer.m in Sources */,
 				0576DA891B3DC81B000BCA73 /* AsyncPageAllocator.cpp in Sources */,
 				0581B522168FDB280098C103 /* mach_exc.defs in Sources */,
-<<<<<<< HEAD
-=======
 				05D8FE4D16ACAA6E000ED70C /* AsyncAllocator.cpp in Sources */,
->>>>>>> 73f4ad5a
 				FCE4566DF9168DCC484928E1 /* PLCrashFrameStackUnwind.c in Sources */,
 				05A17DC616D7F81600888448 /* PLCrashAsyncThread.c in Sources */,
 				05A17DF216DBD0AD00888448 /* PLCrashAsyncThread_x86.c in Sources */,
